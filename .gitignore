--- conflicted
+++ resolved
@@ -41,35 +41,21 @@
 build/
 dist/
 
-<<<<<<< HEAD
-# Database backups
+# Database backups  and data
 *.sql
-db_backups/
-wal_archive/
+db_backups/*
+wal_archive/*
 
 # Database data (ensure local data isn't tracked)
-db/
-db_data/
-db_backups_base/
+db_backups_base/*
+db_data/*
+db/*
 
 # Playwright agent files
 .playwright*
 
 # Cookies
 cookies.txt
-=======
+
 # playwright-report/
-.playwright-mcp/
-
-# Frontend directories (should only exist on front branch)
-frontend-marketplace/
-node_modules/
-.next/
-*.tsbuildinfo
-
-# Database backups and data
-db_backups/*
-db_data/*
-db/*
-*.sql
->>>>>>> 239f6bbd
+.playwright-mcp/