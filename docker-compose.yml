--- conflicted
+++ resolved
@@ -31,13 +31,8 @@
       - backend
     volumes:
       - static_volume:/backend/static
-<<<<<<< HEAD
-      - ./nginx/nginx.conf:/etc/nginx/conf.d/default.conf
-      - ./nginx/certs:/etc/ssl/landarsfood
-=======
       - /etc/ssl/landarsfood:/etc/ssl/landarsfood:ro
 
->>>>>>> 5e657cb8
 volumes:
   static_volume:
   db_data:
