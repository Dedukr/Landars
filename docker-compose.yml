--- conflicted
+++ resolved
@@ -120,10 +120,14 @@
       - frontend-marketplace
       - backend
     volumes:
-<<<<<<< HEAD
       - static_volume:/backend/static
       - ./nginx/nginx.conf:/etc/nginx/conf.d/default.conf
       - ./nginx/certs:/etc/ssl/landarsfood:ro
+    logging:
+      driver: "json-file"
+      options:
+        max-size: "10m"
+        max-file: "3"
     healthcheck:
       test:
         [
@@ -145,15 +149,6 @@
           memory: 128M
         reservations:
           memory: 64M
-=======
-      - /etc/ssl/landarsfood:/etc/ssl/landarsfood:ro
-      - static_volume:/backend/static:ro
-    logging:
-      driver: "json-file"
-      options:
-        max-size: "10m"
-        max-file: "3"
->>>>>>> 239f6bbd
 
 volumes:
   static_volume:
