from django.urls import path

from .views import (
<<<<<<< HEAD
    CartView,
    CategoryList,
    OrderDetailView,
    OrderListView,
    ProductDetail,
    ProductList,
    UserOrdersView,
    WishlistView,
)

urlpatterns = [
    path("products/", ProductList.as_view(), name="product-list"),
    path("products/<int:product_id>/", ProductDetail.as_view(), name="product-detail"),
    path("categories/", CategoryList.as_view(), name="category-list"),
    path("wishlist/", WishlistView.as_view(), name="wishlist"),
    path("cart/", CartView.as_view(), name="cart"),
    path("orders/", OrderListView.as_view(), name="order-list"),
    path("orders/<int:order_id>/", OrderDetailView.as_view(), name="order-detail"),
    path("users/<int:user_id>/orders/", UserOrdersView.as_view(), name="user-orders"),
=======
    CompressedImageUploadView,
    OrderDetailView,
    OrderItemView,
    OrderListCreateView,
    PresignedUploadView,
    ProductDetail,
    ProductList,
)

urlpatterns = [
    # Product endpoints
    path("products/", ProductList.as_view(), name="product-list"),
    path("products/<int:product_id>/", ProductDetail.as_view(), name="product-detail"),
    
    # Image upload endpoints
    path("images/presigned-upload/", PresignedUploadView.as_view(), name="presigned-upload"),
    path("images/upload/", CompressedImageUploadView.as_view(), name="compressed-upload"),
    
    # Order endpoints
    path("orders/", OrderListCreateView.as_view(), name="order-list-create"),
    path("orders/<int:order_id>/", OrderDetailView.as_view(), name="order-detail"),
    path("orders/<int:order_id>/items/", OrderItemView.as_view(), name="order-item-create"),
    path("orders/<int:order_id>/items/<int:item_id>/", OrderItemView.as_view(), name="order-item-delete"),
>>>>>>> 239f6bbd
]<|MERGE_RESOLUTION|>--- conflicted
+++ resolved
@@ -1,49 +1,49 @@
 from django.urls import path
 
 from .views import (
-<<<<<<< HEAD
+    ProductList,
+    ProductDetail,
+    CategoryList,
+    CompressedImageUploadView,
+    PresignedUploadView,
     CartView,
-    CategoryList,
+    WishlistView,
     OrderDetailView,
     OrderListView,
-    ProductDetail,
-    ProductList,
+    OrderCreateView,
+    OrderItemView,
     UserOrdersView,
-    WishlistView,
-)
-
-urlpatterns = [
-    path("products/", ProductList.as_view(), name="product-list"),
-    path("products/<int:product_id>/", ProductDetail.as_view(), name="product-detail"),
-    path("categories/", CategoryList.as_view(), name="category-list"),
-    path("wishlist/", WishlistView.as_view(), name="wishlist"),
-    path("cart/", CartView.as_view(), name="cart"),
-    path("orders/", OrderListView.as_view(), name="order-list"),
-    path("orders/<int:order_id>/", OrderDetailView.as_view(), name="order-detail"),
-    path("users/<int:user_id>/orders/", UserOrdersView.as_view(), name="user-orders"),
-=======
-    CompressedImageUploadView,
-    OrderDetailView,
-    OrderItemView,
-    OrderListCreateView,
-    PresignedUploadView,
-    ProductDetail,
-    ProductList,
 )
 
 urlpatterns = [
     # Product endpoints
     path("products/", ProductList.as_view(), name="product-list"),
     path("products/<int:product_id>/", ProductDetail.as_view(), name="product-detail"),
-    
     # Image upload endpoints
-    path("images/presigned-upload/", PresignedUploadView.as_view(), name="presigned-upload"),
-    path("images/upload/", CompressedImageUploadView.as_view(), name="compressed-upload"),
-    
+    path(
+        "images/presigned-upload/",
+        PresignedUploadView.as_view(),
+        name="presigned-upload",
+    ),
+    path(
+        "images/upload/", CompressedImageUploadView.as_view(), name="compressed-upload"
+    ),
+    path("categories/", CategoryList.as_view(), name="category-list"),
+    path("wishlist/", WishlistView.as_view(), name="wishlist"),
+    path("cart/", CartView.as_view(), name="cart"),
     # Order endpoints
-    path("orders/", OrderListCreateView.as_view(), name="order-list-create"),
+    path("orders/", OrderListView.as_view(), name="order-list"),
+    path("orders/create/", OrderCreateView.as_view(), name="order-create"),
     path("orders/<int:order_id>/", OrderDetailView.as_view(), name="order-detail"),
-    path("orders/<int:order_id>/items/", OrderItemView.as_view(), name="order-item-create"),
-    path("orders/<int:order_id>/items/<int:item_id>/", OrderItemView.as_view(), name="order-item-delete"),
->>>>>>> 239f6bbd
+    path(
+        "orders/<int:order_id>/items/",
+        OrderListItemsView.as_view(),
+        name="order-item-create",
+    ),
+    path(
+        "orders/<int:order_id>/items/<int:item_id>/",
+        OrderItemView.as_view(),
+        name="order-item-delete",
+    ),
+    path("users/<int:user_id>/orders/", UserOrdersView.as_view(), name="user-orders"),
 ]