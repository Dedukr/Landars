--- conflicted
+++ resolved
@@ -1,14 +1,10 @@
 from rest_framework import serializers
 
-<<<<<<< HEAD
-from .models import Order, OrderItem, Product, ProductCategory, Stock
-=======
-from .models import Product
->>>>>>> 5e657cb8
+from .models import Order, OrderItem, Product, ProductCategory
 
 
 class ProductSerializer(serializers.ModelSerializer):
-    stock_quantity = serializers.SerializerMethodField()
+    # stock_quantity = serializers.SerializerMethodField()
 
     class Meta:
         model = Product
@@ -19,46 +15,9 @@
             "price",
             # "image",
             "categories",
-            "stock_quantity",
+            # "stock_quantity",
         ]
 
-<<<<<<< HEAD
-    def get_stock_quantity(self, obj):
-        stock = Stock.objects.filter(product=obj).first()
-        return stock.quantity if stock else 0
-
-
-class CategorySerializer(serializers.ModelSerializer):
-    class Meta:
-        model = ProductCategory
-        fields = ["id", "name", "description", "parent"]
-
-
-class OrderSerializer(serializers.ModelSerializer):
-    class Meta:
-        model = Order
-        fields = [
-            "id",
-            "customer",
-            "order_date",
-            "status",
-            "invoice_link",
-            "delivery_date",
-            "is_home_delivery",
-            "delivery_fee",
-            "notes",
-            "items",
-            "total_price",
-            "due_date",
-        ]
-
-
-class OrderItemSerializer(serializers.ModelSerializer):
-    class Meta:
-        model = OrderItem
-        fields = ["id", "product", "quantity", "price", "total_price"]
-=======
     # def get_stock_quantity(self, obj):
     #     stock = Stock.objects.filter(product=obj).first()
-    #     return stock.quantity if stock else 0
->>>>>>> 5e657cb8
+    #     return stock.quantity if stock else 0