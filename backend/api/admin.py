import csv
import tempfile
from datetime import date, timedelta
from decimal import Decimal

import boto3
from account.models import CustomUser
from django.conf import settings
from django.contrib import admin, messages
from django.core.exceptions import ValidationError
from django.db import IntegrityError, transaction
from django.db.models import Count, Sum
from django.db.models.functions import Round
from django.forms import ModelForm
from django.http import HttpResponse
from django.template.loader import render_to_string
from django.urls import reverse
from django.utils.html import format_html
from django.utils.translation import gettext_lazy as _
from openpyxl import Workbook
from openpyxl.utils import get_column_letter

<<<<<<< HEAD
from .forms import ProductImageAdminForm, ProductImageInlineForm
from .models import Order, OrderItem, Product, ProductCategories, ProductImage
=======
from .forms import OrderItemForm, OrderItemFormSet
from .models import Order, OrderItem, Product, ProductCategories
>>>>>>> 6d1c61f3


class OrderAdminForm(ModelForm):
    """Custom form for Order admin."""

    class Meta:
        model = Order
        fields = "__all__"

    def clean(self):
        cleaned_data = super().clean()
        # Remove duplicate prevention - allow same orders to be created
        # Focus on preventing double saves instead
        return cleaned_data


class ProductImageInline(admin.TabularInline):
    model = ProductImage
    form = ProductImageInlineForm
    extra = 1
    fields = ["image_preview", "image_file", "image_url", "sort_order", "alt_text"]
    readonly_fields = ["image_preview"]
    ordering = ["sort_order"]

    class Media:
        css = {
            'all': ('admin/css/product_image_inline.css',)
        }

    def image_preview(self, obj):
        if obj.image_url:
            # Mark the first image as primary visually with green border
            is_primary = obj.sort_order == 0 or (obj.product and obj.product.images.first() == obj)
            border_style = "border: 3px solid #4CAF50;" if is_primary else "border: 1px solid #ddd;"
            
            return format_html(
                '<img src="{}" style="max-width: 100px; max-height: 100px; object-fit: contain; {}; border-radius: 4px; padding: 2px;" />',
                obj.image_url,
                border_style
            )
        return format_html(
            '<div style="width: 100px; height: 100px; border: 2px dashed #ccc; border-radius: 4px; '
            'display: flex; align-items: center; justify-content: center; color: #999; font-size: 11px; text-align: center;">'
            'No image<br>yet</div>'
        )

    image_preview.short_description = "Preview"


# @admin.register(ProductImage)
# class ProductImageAdmin(admin.ModelAdmin):
#     form = ProductImageAdminForm
#     list_display = ["product", "image_preview_thumb", "sort_order", "is_primary_display", "created_at"]
#     list_filter = ["product"]
#     search_fields = ["product__name", "alt_text"]
#     ordering = ["product", "sort_order"]
#     autocomplete_fields = ["product"]
    
#     fieldsets = (
#         ('Product', {
#             'fields': ('product',)
#         }),
#         ('Image', {
#             'fields': ('image_file', 'image_url', 'alt_text'),
#             'description': 'Upload an image file or provide a URL. If you upload a file, it will be automatically uploaded to R2 storage.'
#         }),
#         ('Display Settings', {
#             'fields': ('sort_order',),
#             'description': 'The first image (sort_order = 0) is automatically the primary image.'
#         }),
#     )

#     def image_preview_thumb(self, obj):
#         if obj.image_url:
#             is_primary = obj.is_primary
#             border_color = "#4CAF50" if is_primary else "#ddd"
#             return format_html(
#                 '<img src="{}" style="max-width: 50px; max-height: 50px; object-fit: contain; border: 2px solid {}; border-radius: 4px;" />',
#                 obj.image_url,
#                 border_color
#             )
#         return format_html(
#             '<span style="color: #999; font-size: 11px;">No image</span>'
#         )

#     image_preview_thumb.short_description = "Preview"
    
#     def is_primary_display(self, obj):
#         """Display if this is the primary image (first by sort_order)."""
#         return obj.is_primary
    
#     is_primary_display.boolean = True
#     is_primary_display.short_description = "Primary"


@admin.register(Product)
class ProductAdmin(admin.ModelAdmin):
    list_display = ["name", "get_price", "get_categories"]
    list_filter = ["categories"]
    filter_horizontal = ["categories"]
    search_fields = ["name"]
    ordering = ["name"]
<<<<<<< HEAD
    inlines = [ProductImageInline]
=======
    fields = ["name", "description", "base_price", "holiday_fee", "categories"]
>>>>>>> 6d1c61f3

    def get_queryset(self, request):
        qs = super().get_queryset(request)
        return qs.prefetch_related("categories", "images").distinct()

    def get_price(self, obj):
        """Display the calculated final price."""
        return f"£{obj.price}"

    get_price.short_description = "Final Price"

    def get_readable_categories(self, obj):
        return ", ".join(obj.get_categories)

    get_readable_categories.short_description = "Categories"

    def formfield_for_manytomany(self, db_field, request, **kwargs):
        if db_field.name == "categories":
            # Only categories that are not parents (i.e., that are leaf nodes)
            kwargs["queryset"] = ProductCategories.objects.filter(
                subcategories__isnull=True
            ).order_by("parent__name", "name")
        return super().formfield_for_manytomany(db_field, request, **kwargs)

    def save_related(self, request, form, formsets, change):
        super().save_related(request, form, formsets, change)

        # Now categories are saved, safe to modify them
        instance = form.instance
        to_add = set()
        for cat in instance.categories.all():
            parent = cat.parent
            while parent:
                to_add.add(parent)
                parent = parent.parent
        if to_add:
            instance.categories.add(*to_add)


class ParentCategoriesFilter(admin.SimpleListFilter):
    title = _("Parent Category")
    parameter_name = "parent_category"

    def lookups(self, request, model_admin):
        # Only show parents that have subcategories
        parents = ProductCategories.objects.filter(
            subcategories__isnull=False
        ).distinct()
        return [(parent.id, parent.name) for parent in parents]

    def queryset(self, request, queryset):
        if self.value():
            return queryset.filter(parent__id=self.value())
        return queryset


@admin.register(ProductCategories)
class ProductCategoryAdmin(admin.ModelAdmin):
    list_display = ["name", "description", "parent"]
    list_filter = [ParentCategoriesFilter]
    search_fields = ["name"]
    ordering = ["parent__name", "name"]


class DateFilter(admin.SimpleListFilter):
    title = _("Delivery Date")
    parameter_name = "future_date"

    def lookups(self, request, model_admin):
        return [
            ("past 7 days", _("Past 7 days")),
            ("today", _("Today")),
            ("Next 7 days", _("Next 7 days")),
            ("Next 30 days", _("Next 30 days")),
        ]

    def queryset(self, request, queryset):
        today = date.today()
        if self.value() == "past 7 days":
            return queryset.filter(
                delivery_date__gte=today - timedelta(days=7), delivery_date__lte=today
            )
        elif self.value() == "today":
            return queryset.filter(delivery_date=today)
        elif self.value() == "Next 7 days":
            return queryset.filter(
                delivery_date__gte=today, delivery_date__lte=today + timedelta(days=7)
            )
        elif self.value() == "Next 30 days":
            return queryset.filter(
                delivery_date__gte=today, delivery_date__lte=today + timedelta(days=30)
            )
        return queryset


def get_s3_client():
    return boto3.client(
        "s3",
        aws_access_key_id=settings.AWS_ACCESS_KEY_ID,
        aws_secret_access_key=settings.AWS_SECRET_ACCESS_KEY,
        region_name=getattr(settings, "AWS_S3_REGION_NAME", None),
    )


def upload_invoice_to_s3(file_path, s3_key):
    s3_client = get_s3_client()
    bucket = settings.AWS_STORAGE_BUCKET_NAME
    s3_client.upload_file(file_path, bucket, s3_key)
    return s3_key


@admin.action(description="Create & Upload Invoice")
def create_and_upload_invoice(modeladmin, request, queryset):
    from weasyprint import HTML

    for order in queryset:
        # Render your invoice template to HTML
        html_string = render_to_string(
            "invoice.html", {"order": order, "business": settings.BUSINESS_INFO}
        )
        # Generate PDF in a temp file
        with tempfile.NamedTemporaryFile(suffix=".pdf") as tmp_pdf:
            HTML(string=html_string).write_pdf(tmp_pdf.name)
            s3_key = f"invoices/order_{order.id}.pdf"
            upload_invoice_to_s3(tmp_pdf.name, s3_key)
            # Save the S3 key to the order
            order.invoice_link = s3_key
            order.save()
    modeladmin.message_user(
        request, "Invoice created and uploaded!", level=messages.SUCCESS
    )


@admin.action(description="Mark selected orders as Pending")
def mark_orders_pending(modeladmin, request, queryset):
    updated = queryset.update(status="pending")
    modeladmin.message_user(
        request,
        f"{updated} order(s) marked as pending.",
        level=messages.SUCCESS,
    )


@admin.action(description="Mark selected orders as Paid")
def mark_orders_paid(modeladmin, request, queryset):
    updated = queryset.update(status="paid")
    modeladmin.message_user(
        request,
        f"{updated} order(s) marked as paid.",
        level=messages.SUCCESS,
    )


@admin.action(description="Mark selected orders as Cancelled")
def mark_orders_cancelled(modeladmin, request, queryset):
    updated = queryset.update(status="cancelled")
    modeladmin.message_user(
        request,
        f"{updated} order(s) marked as cancelled.",
        level=messages.SUCCESS,
    )


@admin.action(description="Get the total income")
def calculate_sum(modeladmin, request, queryset):
    total_sum = sum(order.total_price for order in queryset)
    modeladmin.message_user(
        request,
        f"The sum of selected orders is {total_sum}",
        level=messages.SUCCESS,
    )


@admin.action(description="Get the total items purchased")
def calculate_total_items(modeladmin, request, queryset):
    total_items = sum(order.total_items for order in queryset)
    modeladmin.message_user(
        request,
        f"The total number of items purchased is {total_items}",
        level=messages.SUCCESS,
    )


class OrderItemInline(admin.TabularInline):
    model = OrderItem
    min_num = 1
    extra = 1
    readonly_fields = ["get_total_price"]
    autocomplete_fields = ["product"]
    formset = OrderItemFormSet
    form = OrderItemForm

    def get_total_price(self, obj):
        if obj and obj.product and obj.quantity:
            return round(obj.product.price * obj.quantity, 2)
        return "0.00"

    get_total_price.short_description = "Total Price"


@admin.register(Order)
class OrderAdmin(admin.ModelAdmin):
    form = OrderAdminForm

    class Media:
        js = ("admin/js/order_filter_cleaner.js",)

    actions = [
        create_and_upload_invoice,
        mark_orders_paid,
        mark_orders_cancelled,
        mark_orders_pending,
        calculate_sum,
        calculate_total_items,
        "export_orders_pdf",
        "food_summary_csv",
        "food_summary_excel",
    ]

    list_display = [
        "id",
        "delivery_date",
        "customer_name",
        "customer_phone",
        "customer_address",
        "notes",
        "get_total_items",
        "get_total_price",
        "status",
        "get_invoice",
    ]
    list_display_links = ["id", "delivery_date", "customer_name"]
    list_filter = [DateFilter, "status"]
    list_editable = ["status"]
    search_fields = [
        "customer__profile__name",
        "customer__profile__phone",
        "customer__email",
    ]
    ordering = ["-id"]
    date_hierarchy = "delivery_date"
    inlines = [OrderItemInline]
    autocomplete_fields = ["customer"]

    def get_fields(self, request, obj=None):
        fields = [
            "customer",
            "notes",
            "status",
            "delivery_date",
        ]
        if obj:
            fields += [
                "customer_phone",
                "customer_address",
                "get_total_items",
                "get_holiday_fee_amount",
                "get_total_price",
                "get_invoice",
                "is_home_delivery",
            ]
            if not request.user.has_perm("account.change_customuser"):
                fields[0] = "customer_name"
        fields += [
            "delivery_fee_manual",
            "delivery_fee",
            "holiday_fee",
            "discount",
        ]
        return fields

    def get_readonly_fields(self, request, obj=None):
        readonly = [
            "customer_name",
            "customer_phone",
            "customer_address",
            "get_total_items",
            "get_holiday_fee_amount",
            "get_total_price",
            "get_invoice",
        ]
        return readonly  # Admins can edit customer, status, notes

    def get_queryset(self, request):
        self.request = request  # Save request for later use
        return super().get_queryset(request)

    def _is_single_date_filtered(self, request):
        """
        Check if a specific single date is filtered (not a date range).
        Returns True if:
        - DateFilter is set to "today"
        - date_hierarchy has all three parameters (year, month, day)
        """
        # Check DateFilter parameter
        date_filter_value = request.GET.get("future_date")
        if date_filter_value == "today":
            return True

        # Check date_hierarchy parameters (delivery_date__year, delivery_date__month, delivery_date__day)
        # If all three are present, it's a specific date
        year = request.GET.get("delivery_date__year")
        month = request.GET.get("delivery_date__month")
        day = request.GET.get("delivery_date__day")

        if year and month and day:
            return True

        return False

    def get_list_display(self, request):
        """
        Dynamically show delivery_date_order_id instead of id when a specific date is filtered.
        Show id for wider date ranges.
        """
        list_display = list(super().get_list_display(request))

        is_single_date = self._is_single_date_filtered(request)

        # If single date is filtered, replace 'id' with 'delivery_date_order_id'
        if is_single_date:
            if "id" in list_display:
                id_index = list_display.index("id")
                list_display[id_index] = "delivery_date_order_id"
        else:
            # For wider ranges, ensure 'id' is shown (it's already in the default list_display)
            if "delivery_date_order_id" in list_display:
                delivery_id_index = list_display.index("delivery_date_order_id")
                list_display[delivery_id_index] = "id"

        return list_display

    def get_list_display_links(self, request, list_display):
        """
        Dynamically update list_display_links based on whether we're showing id or delivery_date_order_id.
        """
        links = list(super().get_list_display_links(request, list_display))

        is_single_date = self._is_single_date_filtered(request)

        # Replace 'id' with 'delivery_date_order_id' in links if single date is filtered
        if is_single_date:
            links = [
                "delivery_date_order_id" if link == "id" else link for link in links
            ]

        return links

    def customer_name(self, obj):
        request = getattr(self, "request", None)
        if request and request.user.has_perm("account.change_customuser"):
            if obj.customer:
                url = reverse("admin:account_customuser_change", args=[obj.customer.id])
                return format_html('<a href="{}">{}</a>', url, obj.customer.name)
        return obj.customer.name if obj.customer else "No Customer"

    def customer_phone(self, obj):
        if obj.customer and hasattr(obj.customer, "profile") and obj.customer.profile:
            return obj.customer.profile.phone or "No Phone"
        return "No Phone"

    def get_total_price(self, obj):
        return obj.total_price

    get_total_price.short_description = "Total Price"

    def get_total_items(self, obj):
        return obj.total_items

    get_total_items.short_description = "Total Items"

    def get_holiday_fee_amount(self, obj):
        """Display holiday fee in actual money value, only if holiday_fee > 0."""
        if obj.holiday_fee > 0:
            return f"{obj.holiday_fee_amount:.2f}"
        return "-"

    get_holiday_fee_amount.short_description = "Holiday Fee (£)"

    def save_model(self, request, obj, form, change):
        """Save the order without calculating delivery fees here to avoid double save."""
        # Don't calculate delivery fees in save_model to prevent double save
        # This will be handled in save_related after inlines are processed
        super().save_model(request, obj, form, change)

    def save_formset(self, request, form, formset, change):
        """
        Ensure order items merge duplicates before saving to avoid double creates.

        This method handles the case where a user tries to add a product that already
        exists in the order. Instead of showing an error, it merges the quantities.
        """
        if formset.model is OrderItem:
            instances = formset.save(commit=False)
            merged_items = []

            with transaction.atomic():
                for instance in instances:
                    # Skip empty rows or invalid data
                    if not instance.product or not instance.quantity:
                        continue

                    # Ensure order is set
                    instance.order = form.instance

                    if instance.pk:
                        # Existing item - just save it (quantity may have been updated)
                        instance.save()
                        continue

                    # New item - check if product already exists in database
                    # Use select_for_update to prevent race conditions
                    existing_item = (
                        OrderItem.objects.select_for_update()
                        .filter(order=instance.order, product=instance.product)
                        .first()
                    )

                    if existing_item:
                        # Merge quantities
                        old_quantity = existing_item.quantity
                        existing_item.quantity += instance.quantity
                        existing_item.save()
                        merged_items.append(
                            f"{existing_item.product.name}: {old_quantity} + {instance.quantity} = {existing_item.quantity}"
                        )
                    else:
                        # No existing item, save the new one
                        try:
                            instance.save()
                        except IntegrityError:
                            # If save fails due to unique constraint (race condition),
                            # try to merge with the item that was just created
                            existing_item = OrderItem.objects.filter(
                                order=instance.order, product=instance.product
                            ).first()
                            if existing_item:
                                old_quantity = existing_item.quantity
                                existing_item.quantity += instance.quantity
                                existing_item.save()
                                merged_items.append(
                                    f"{existing_item.product.name}: {old_quantity} + {instance.quantity} = {existing_item.quantity}"
                                )
                            else:
                                # Re-raise if we can't find the existing item
                                # This shouldn't happen, but handle it gracefully
                                raise IntegrityError(
                                    f"Could not save order item for product {instance.product.id} "
                                    f"and could not find existing item to merge."
                                )

                # Handle deleted items
                for obj in formset.deleted_objects:
                    obj.delete()

            # Show success message if items were merged
            if merged_items:
                messages.success(
                    request,
                    f"Order items merged successfully: {', '.join(merged_items)}",
                )
        else:
            # For other formsets, use default behavior
            super().save_formset(request, form, formset, change)

    def save_related(self, request, form, formsets, change):
        """Calculate delivery fields after saving inlines and save only once."""
        super().save_related(request, form, formsets, change)
        order = form.instance

        # Only calculate delivery fees if not manually set
        if not order.delivery_fee_manual:
            # Build compute source from current items after inlines are saved
            compute_source = [
                {"product": i.product, "quantity": i.quantity}
                for i in order.items.all()
            ]

            # Calculate delivery fee and home status
            is_home_delivery, delivery_fee = (
                order.calculate_delivery_fee_and_home_status_from_items(compute_source)
            )

            # Only save if values have changed to prevent unnecessary saves
            if (
                order.is_home_delivery != is_home_delivery
                or order.delivery_fee != delivery_fee
            ):
                order.is_home_delivery = is_home_delivery
                order.delivery_fee = delivery_fee
                order.save(update_fields=["is_home_delivery", "delivery_fee"])

    def formfield_for_foreignkey(self, db_field, request, **kwargs):
        if db_field.name == "customer":
            kwargs["queryset"] = CustomUser.objects.filter(is_staff=False)
            if not request.user.has_perm("account.change_customuser"):
                kwargs["disabled"] = True
        return super().formfield_for_foreignkey(db_field, request, **kwargs)

    def get_invoice(self, obj):
        if not obj.invoice_link:
            return "No invoice"

        # Generate presigned url
        s3 = get_s3_client()
        url = s3.generate_presigned_url(
            "get_object",
            Params={
                "Bucket": settings.AWS_STORAGE_BUCKET_NAME,
                "Key": obj.invoice_link,
            },
            ExpiresIn=300,
        )
        return format_html('<a href="{}" target="_blank">Invoice</a>', url)

    get_invoice.short_description = "Invoice"

    def export_orders_pdf(self, request, queryset):
        orders_qs = queryset.select_related("customer").prefetch_related("items")
        orders_list = list(orders_qs.order_by("id"))

        if not orders_list:
            self.message_user(request, "No orders selected.", level=messages.ERROR)
            return

        # Ensure every selected order shares the same delivery_date
        unique_delivery_dates = {order.delivery_date for order in orders_list}
        if len(unique_delivery_dates) != 1:
            self.message_user(
                request,
                "Error: All selected orders must have the same delivery date. Please select orders from one day only.",
                level=messages.ERROR,
            )
            return

        delivery_date = unique_delivery_dates.pop()
        html_string = render_to_string(
            "orders.html",
            {
                "orders": orders_list,
            },
        )
        from weasyprint import HTML

        with tempfile.NamedTemporaryFile(delete=True) as output:
            HTML(string=html_string).write_pdf(target=output.name)
            output.seek(0)

            response = HttpResponse(output.read(), content_type="application/pdf")
            response["Content-Disposition"] = (
                f'attachment; filename="{delivery_date.strftime("%d-%b-%Y")}_Orders.pdf"'
            )
            return response

    export_orders_pdf.short_description = "Export Selected Orders to PDF"

    def food_summary_csv(self, request, queryset):
        """
        Export a food summary of all products and their total quantities for selected orders as CSV.
        Frozen products are on the left, fresh products on the right.
        """
        order_items = OrderItem.objects.filter(order__in=queryset).select_related(
            "product"
        )
        frozen_summary = {}
        ready_summary = {}
        for item in order_items:
            product = item.product
            if not product:
                continue
            if product.categories.filter(name__iexact="Frozen Products").exists():
                frozen_summary[product.name] = frozen_summary.get(
                    product.name, 0
                ) + float(item.quantity)
            else:
                ready_summary[product.name] = ready_summary.get(
                    product.name, 0
                ) + float(item.quantity)

        # Sort and convert to lists of tuples
        frozen_list = sorted(frozen_summary.items())
        ready_list = sorted(ready_summary.items())

        # Pad the shorter list
        max_len = max(len(frozen_list), len(ready_list))
        frozen_list += [("", "")] * (max_len - len(frozen_list))
        ready_list += [("", "")] * (max_len - len(ready_list))

        delivery_dates = queryset.values_list("delivery_date", flat=True).distinct()
        response = HttpResponse(content_type="text/csv")
        response["Content-Disposition"] = (
            f'attachment; filename="{", ".join(sorted({d.strftime("%d-%b-%Y") for d in delivery_dates}))}_Products.csv"'
        )
        writer = csv.writer(response)
        writer.writerow(["Frozen Product", "Quantity", "", "Ready Product", "Quantity"])
        for (f_name, f_qty), (r_name, r_qty) in zip(frozen_list, ready_list):
            writer.writerow([f_name, f_qty, "", r_name, r_qty])
        return response

    food_summary_csv.short_description = "Export Food Summary as CSV"

    def food_summary_excel(self, request, queryset):
        """
        Export a food summary of all products and their total quantities for selected orders as Excel.
        Frozen products are on the left, fresh products on the right.
        """
        order_items = OrderItem.objects.filter(order__in=queryset).select_related(
            "product"
        )

        frozen_summary = {}
        ready_summary = {}

        for item in order_items:
            product = item.product
            if not product:
                continue
            if product.categories.filter(name__iexact="Frozen Products").exists():
                frozen_summary[product.name] = frozen_summary.get(
                    product.name, 0
                ) + float(item.quantity)
            else:
                ready_summary[product.name] = ready_summary.get(
                    product.name, 0
                ) + float(item.quantity)

        frozen_list = sorted(frozen_summary.items())
        ready_list = sorted(ready_summary.items())

        max_len = max(len(frozen_list), len(ready_list))
        frozen_list += [("", "")] * (max_len - len(frozen_list))
        ready_list += [("", "")] * (max_len - len(ready_list))

        delivery_dates = queryset.values_list("delivery_date", flat=True).distinct()
        filename = (
            ", ".join(sorted({d.strftime("%d-%b-%Y") for d in delivery_dates}))
            + "_Products.xlsx"
        )

        # Create Excel workbook
        wb = Workbook()
        ws = wb.active
        ws.title = "Food Summary"

        ws.append(["Frozen Product", "Quantity", "", "Ready Product", "Quantity"])

        for (f_name, f_qty), (r_name, r_qty) in zip(frozen_list, ready_list):
            ws.append([f_name, f_qty, "", r_name, r_qty])

        # Auto-size columns
        for col in ws.columns:
            max_length = max(len(str(cell.value or "")) for cell in col)
            col_letter = get_column_letter(col[0].column)
            ws.column_dimensions[col_letter].width = max_length + 3

        # Return HTTP response
        response = HttpResponse(
            content_type="application/vnd.openxmlformats-officedocument.spreadsheetml.sheet"
        )
        response["Content-Disposition"] = f'attachment; filename="{filename}"'
        wb.save(response)
        return response

    food_summary_excel.short_description = "Export Food Summary as Excel"<|MERGE_RESOLUTION|>--- conflicted
+++ resolved
@@ -20,13 +20,9 @@
 from openpyxl import Workbook
 from openpyxl.utils import get_column_letter
 
-<<<<<<< HEAD
-from .forms import ProductImageAdminForm, ProductImageInlineForm
+from .forms import ProductImageAdminForm, ProductImageInlineForm, OrderItemForm, OrderItemFormSet
 from .models import Order, OrderItem, Product, ProductCategories, ProductImage
-=======
-from .forms import OrderItemForm, OrderItemFormSet
-from .models import Order, OrderItem, Product, ProductCategories
->>>>>>> 6d1c61f3
+
 
 
 class OrderAdminForm(ModelForm):
@@ -129,11 +125,10 @@
     filter_horizontal = ["categories"]
     search_fields = ["name"]
     ordering = ["name"]
-<<<<<<< HEAD
     inlines = [ProductImageInline]
-=======
+    
     fields = ["name", "description", "base_price", "holiday_fee", "categories"]
->>>>>>> 6d1c61f3
+
 
     def get_queryset(self, request):
         qs = super().get_queryset(request)
