<<<<<<< HEAD
from decimal import Decimal

from account.models import Address
from django.core.cache import cache
from rest_framework import status
from rest_framework.permissions import AllowAny, IsAuthenticated
=======
import uuid

from django.conf import settings
from django.contrib.admin.views.decorators import staff_member_required
from django.db import transaction
from django.http import HttpResponse, JsonResponse
from django.shortcuts import render
from django.template.loader import render_to_string
from django.utils import timezone
from rest_framework import status
from rest_framework.decorators import action
from rest_framework.permissions import IsAuthenticated
>>>>>>> 239f6bbd
from rest_framework.response import Response
from rest_framework.throttling import AnonRateThrottle, UserRateThrottle
from rest_framework.views import APIView

<<<<<<< HEAD
from .models import (
    Cart,
    CartItem,
    Order,
    OrderItem,
    Product,
    ProductCategory,
    Wishlist,
    WishlistItem,
)
from .serializers import (
    CartItemSerializer,
    CartSerializer,
    CategorySerializer,
    OrderItemSerializer,
    OrderSerializer,
    ProductSerializer,
    WishlistItemSerializer,
    WishlistSerializer,
)


# Custom throttle for categories - more permissive since it's read-only
class CategoryThrottle(AnonRateThrottle):
    rate = "2000/hour"  # Very permissive for read-only categories


class CategoryUserThrottle(UserRateThrottle):
    rate = "10000/hour"  # Very permissive for authenticated users

=======
from .models import Order, OrderItem, Product, ProductImage
from .r2_storage import (
    generate_presigned_upload_url,
    generate_unique_object_key,
    upload_compressed_image_to_r2,
    validate_image_size,
    validate_image_type,
)
from .serializers import (
    OrderItemSerializer,
    OrderSerializer,
    ProductListSerializer,
    ProductSerializer,
)
from .validators import validate_image_file_extension
>>>>>>> 239f6bbd

# @staff_member_required
# def order_invoice_pdf(request, pk):
#     from weasyprint import HTML

#     order = Order.objects.get_object_or_404(pk)
#     """Generate a PDF invoice for the order."""
#     if not order.invoice:
#         return JsonResponse(
#             {"error": "Invoice not found."}, status=status.HTTP_404_NOT_FOUND
#         )
#     html_string = render_to_string("invoice.html", {"order": order})
#     pdf_file = HTML(string=html_string).write_pdf()
#     response = HttpResponse(pdf_file, content_type="application/pdf")
#     response["Content-Disposition"] = f'inline; filename="invoice_{order.id}.pdf"'
#     return response


# Create your views here.
class ProductList(APIView):
    permission_classes = [AllowAny]  # Allow unauthenticated access to view products

    def get(self, request):
<<<<<<< HEAD
        """Retrieve products with filtering, sorting, and pagination."""
        # Create cache key based on query parameters
        cache_key = f"products_{hash(str(request.query_params))}"

        # Try to get cached response
        cached_response = cache.get(cache_key)
        if cached_response:
            return Response(cached_response)

        # Optimize database queries with select_related and prefetch_related
        products = Product.objects.select_related().prefetch_related("categories").all()

        # Filtering
        categories = request.query_params.get("categories")
        if categories:
            category_ids = [int(cid) for cid in categories.split(",") if cid.isdigit()]
            if category_ids:
                products = products.filter(categories__id__in=category_ids).distinct()

        # Support single category parameter for backward compatibility
        category = request.query_params.get("category")
        if category and category.isdigit():
            products = products.filter(categories__id=int(category)).distinct()

        # Exclude specific products
        exclude = request.query_params.get("exclude")
        if exclude:
            exclude_ids = [int(pid) for pid in exclude.split(",") if pid.isdigit()]
            if exclude_ids:
                products = products.exclude(id__in=exclude_ids)

        search = request.query_params.get("search")
        if search:
            products = products.filter(name__icontains=search)

        price_min = request.query_params.get("price_min")
        price_max = request.query_params.get("price_max")
        if price_min:
            products = products.filter(price__gte=price_min)
        if price_max:
            products = products.filter(price__lte=price_max)

        # Stock filtering is disabled since Stock model is commented out
        # in_stock = request.query_params.get("in_stock")
        # if in_stock == "1":
        #     products = products.filter(stock__quantity__gt=0)

        # Sorting
        sort = request.query_params.get("sort")
        if sort == "name_asc":
            products = products.order_by("name")
        elif sort == "name_desc":
            products = products.order_by("-name")
        elif sort == "price_asc":
            products = products.order_by("price")
        elif sort == "price_desc":
            products = products.order_by("-price")

        # Get total count before pagination
        total_count = products.count()

        # Pagination
        limit = int(
            request.query_params.get("limit", 50)
        )  # Default to 50 items per page
        offset = int(
            request.query_params.get("offset", 0)
        )  # Default to start from beginning

        # Apply pagination
        products = products[offset : offset + limit]

        serializer = ProductSerializer(products, many=True)

        # Prepare response data
        response_data = {
            "results": serializer.data,
            "count": total_count,
            "next": (
                f"?limit={limit}&offset={offset + limit}"
                if offset + limit < total_count
                else None
            ),
            "previous": (
                f"?limit={limit}&offset={max(0, offset - limit)}"
                if offset > 0
                else None
            ),
            "limit": limit,
            "offset": offset,
        }

        # Cache the response for 5 minutes
        cache.set(cache_key, response_data, 300)

        # Return paginated response
        return Response(response_data)
=======
        """Retrieve all products with only primary images."""
        products = Product.objects.prefetch_related("images").all()
        serializer = ProductListSerializer(products, many=True)
        return Response(serializer.data)
>>>>>>> 239f6bbd

    def post(self, request):
        """Create a new product with images."""
        serializer = ProductSerializer(data=request.data)
        if serializer.is_valid():
            product = serializer.save()
            return Response(
                ProductSerializer(product).data, status=status.HTTP_201_CREATED
            )
        return Response(serializer.errors, status=status.HTTP_400_BAD_REQUEST)


class ProductDetail(APIView):
    permission_classes = [
        AllowAny
    ]  # Allow unauthenticated access to view product details

    def get(self, request, product_id):
        """Retrieve a single product by ID with all images."""
        product = self.get_object(product_id)
        if product:
            serializer = ProductSerializer(product)
            return Response(serializer.data)
        return Response(
            {"error": "Product not found"}, status=status.HTTP_404_NOT_FOUND
        )

    def put(self, request, product_id):
        """Update a product by replacing it entirely, including images."""
        product = self.get_object(product_id)
        if product:
            serializer = ProductSerializer(product, data=request.data)
            if serializer.is_valid():
                serializer.save()
                return Response(serializer.data)
            return Response(serializer.errors, status=status.HTTP_400_BAD_REQUEST)
        return Response(
            {"error": "Product not found"}, status=status.HTTP_404_NOT_FOUND
        )

    def patch(self, request, product_id):
        """Partially update a product. If images are included, they replace all existing images."""
        product = self.get_object(product_id)
        if product:
            serializer = ProductSerializer(product, data=request.data, partial=True)
            if serializer.is_valid():
                serializer.save()
                return Response(serializer.data)
            return Response(serializer.errors, status=status.HTTP_400_BAD_REQUEST)
        return Response(
            {"error": "Product not found"}, status=status.HTTP_404_NOT_FOUND
        )

    def delete(self, request, product_id):
        """Delete a product and all its images."""
        product = self.get_object(product_id)
        if product:
            # Images are automatically deleted via CASCADE
            product.delete()
            return Response(status=status.HTTP_204_NO_CONTENT)
        return Response(
            {"error": "Product not found"}, status=status.HTTP_404_NOT_FOUND
        )

    @staticmethod
    def get_object(product_id):
        """Helper method to retrieve a product by ID with images prefetched."""
        try:
            return Product.objects.prefetch_related("images").get(id=product_id)
        except Product.DoesNotExist:
            return None


<<<<<<< HEAD
class CategoryList(APIView):
    permission_classes = [AllowAny]  # Allow unauthenticated access to view categories
    throttle_classes = []  # Disable throttling for categories endpoint

    def get(self, request):
        """Retrieve all categories."""
        # Use cache to reduce database load
        cache_key = "categories_list"
        cached_response = cache.get(cache_key)
        if cached_response:
            return Response(cached_response)

        categories = ProductCategory.objects.all()
        serializer = CategorySerializer(categories, many=True)
        response_data = serializer.data

        # Cache for 1 hour since categories don't change frequently
        cache.set(cache_key, response_data, 3600)

        return Response(response_data)


# class StockUpdateView(APIView):
#     def patch(self, request, product_id):
#         """Update stock for a specific product."""
#         try:
#             stock = Stock.objects.get(product_id=product_id)
#             stock.quantity += int(request.data.get("quantity", 0))
#             stock.save()
#             return Response(
#                 {"message": "Stock updated successfully."}, status=status.HTTP_200_OK
#             )
#         except Stock.DoesNotExist:
#             return Response(
#                 {"error": "Product not found."}, status=status.HTTP_404_NOT_FOUND
#             )


class WishlistView(APIView):
    permission_classes = [IsAuthenticated]

    def get(self, request):
        """Get user's wishlist."""
        if not request.user.is_authenticated:
            return Response(
                {"error": "Authentication required"},
                status=status.HTTP_401_UNAUTHORIZED,
            )

        # Get or create wishlist for user
        wishlist, created = Wishlist.objects.get_or_create(user=request.user)
        serializer = WishlistSerializer(wishlist)
        return Response(serializer.data)

    def post(self, request):
        """Add a product to wishlist."""
        if not request.user.is_authenticated:
            return Response(
                {"error": "Authentication required"},
                status=status.HTTP_401_UNAUTHORIZED,
            )

        # Support both product_id and productId for frontend compatibility
        product_id = request.data.get("product_id") or request.data.get("productId")
        if not product_id:
            return Response(
                {"error": "product_id is required"}, status=status.HTTP_400_BAD_REQUEST
            )

        try:
            product = Product.objects.get(id=product_id)
        except Product.DoesNotExist:
            return Response(
                {"error": "Product not found"}, status=status.HTTP_404_NOT_FOUND
            )

        # Get or create wishlist for user
        wishlist, created = Wishlist.objects.get_or_create(user=request.user)

        # Check if already in wishlist
        wishlist_item, created = WishlistItem.objects.get_or_create(
            wishlist=wishlist, product=product
        )

        if created:
            serializer = WishlistItemSerializer(wishlist_item)
            return Response(serializer.data, status=status.HTTP_201_CREATED)
        else:
            return Response(
                {"message": "Product already in wishlist"}, status=status.HTTP_200_OK
            )

    def delete(self, request):
        """Remove a product from wishlist."""
        if not request.user.is_authenticated:
            return Response(
                {"error": "Authentication required"},
                status=status.HTTP_401_UNAUTHORIZED,
            )

        # Support both product_id and productId for frontend compatibility
        product_id = request.data.get("product_id") or request.data.get("productId")
        if not product_id:
            return Response(
                {"error": "product_id is required"}, status=status.HTTP_400_BAD_REQUEST
            )

        try:
            wishlist = Wishlist.objects.get(user=request.user)
            wishlist_item = WishlistItem.objects.get(
                wishlist=wishlist, product_id=product_id
            )
            wishlist_item.delete()
            return Response(
                {"message": "Product removed from wishlist"}, status=status.HTTP_200_OK
            )
        except Wishlist.DoesNotExist:
            return Response(
                {"error": "Wishlist not found"}, status=status.HTTP_404_NOT_FOUND
            )
        except WishlistItem.DoesNotExist:
            return Response(
                {"error": "Product not in wishlist"}, status=status.HTTP_404_NOT_FOUND
            )


class CartView(APIView):
    permission_classes = [IsAuthenticated]

    def get(self, request):
        """Get user's cart with all items."""
        if not request.user.is_authenticated:
            return Response(
                {"error": "Authentication required"},
                status=status.HTTP_401_UNAUTHORIZED,
            )

        # Get or create cart for user
        cart, created = Cart.objects.get_or_create(user=request.user)
        serializer = CartSerializer(cart)
        return Response(serializer.data)

    def post(self, request):
        """Add a product to cart or update quantity."""
        if not request.user.is_authenticated:
            return Response(
                {"error": "Authentication required"},
                status=status.HTTP_401_UNAUTHORIZED,
            )

        # Support both product_id and productId for frontend compatibility
        product_id = request.data.get("product_id") or request.data.get("productId")
        quantity = request.data.get("quantity", 1)

        if not product_id:
            return Response(
                {"error": "product_id is required"}, status=status.HTTP_400_BAD_REQUEST
            )

        try:
            from decimal import Decimal

            quantity = Decimal(str(quantity))
            if quantity <= 0:
                return Response(
                    {"error": "Quantity must be greater than 0"},
                    status=status.HTTP_400_BAD_REQUEST,
                )
        except (ValueError, TypeError, Exception):
            return Response(
                {"error": "Invalid quantity"}, status=status.HTTP_400_BAD_REQUEST
            )

=======
# StockUpdateView removed - Stock model was deleted


class OrderListCreateView(APIView):
    """List all orders or create a new order."""

    permission_classes = [IsAuthenticated]

    def get(self, request):
        """Retrieve all orders for the authenticated user."""
        orders = Order.objects.filter(customer=request.user).order_by("-id")
        serializer = OrderSerializer(orders, many=True)
        return Response(serializer.data)

    def post(self, request):
        """Create a new order."""
        # Add customer from authenticated user
        data = request.data.copy()
        data["customer"] = request.user.id

        serializer = OrderSerializer(data=data)
        if serializer.is_valid():
            try:
                # Create the order
                order = serializer.save()
                return Response(
                    OrderSerializer(order).data, status=status.HTTP_201_CREATED
                )
            except Exception as e:
                return Response(
                    {"error": f"Failed to create order: {str(e)}"},
                    status=status.HTTP_400_BAD_REQUEST,
                )
        return Response(serializer.errors, status=status.HTTP_400_BAD_REQUEST)


class OrderDetailView(APIView):
    """
    Retrieve, update or delete a specific order.
    """

    permission_classes = [IsAuthenticated]

    def get_object(self, order_id, user):
        """Get order object and check ownership."""
        try:
            return Order.objects.get(id=order_id, customer=user)
        except Order.DoesNotExist:
            return None

    def get(self, request, order_id):
        """Retrieve a specific order."""
        order = self.get_object(order_id, request.user)
        if order:
            serializer = OrderSerializer(order)
            return Response(serializer.data)
        return Response({"error": "Order not found"}, status=status.HTTP_404_NOT_FOUND)

    @transaction.atomic
    def put(self, request, order_id):
        """Update an order entirely."""
        order = self.get_object(order_id, request.user)
        if order:
            serializer = OrderSerializer(order, data=request.data)
            if serializer.is_valid():
                serializer.save()
                return Response(serializer.data)
            return Response(serializer.errors, status=status.HTTP_400_BAD_REQUEST)
        return Response({"error": "Order not found"}, status=status.HTTP_404_NOT_FOUND)

    @transaction.atomic
    def patch(self, request, order_id):
        """Partially update an order."""
        order = self.get_object(order_id, request.user)
        if order:
            serializer = OrderSerializer(order, data=request.data, partial=True)
            if serializer.is_valid():
                serializer.save()
                return Response(serializer.data)
            return Response(serializer.errors, status=status.HTTP_400_BAD_REQUEST)
        return Response({"error": "Order not found"}, status=status.HTTP_404_NOT_FOUND)

    def delete(self, request, order_id):
        """Delete an order."""
        order = self.get_object(order_id, request.user)
        if order:
            order.delete()
            return Response(status=status.HTTP_204_NO_CONTENT)
        return Response({"error": "Order not found"}, status=status.HTTP_404_NOT_FOUND)


class OrderItemView(APIView):
    """Manage order items."""

    permission_classes = [IsAuthenticated]

    def post(self, request, order_id):
        """Add an item to an order."""
        try:
            order = Order.objects.select_for_update().get(
                id=order_id, customer=request.user
            )
        except Order.DoesNotExist:
            return Response(
                {"error": "Order not found"}, status=status.HTTP_404_NOT_FOUND
            )

        product_id = request.data.get("product")
        quantity = request.data.get("quantity", 1)

        # Validate product exists
>>>>>>> 239f6bbd
        try:
            product = Product.objects.get(id=product_id)
        except Product.DoesNotExist:
            return Response(
                {"error": "Product not found"}, status=status.HTTP_404_NOT_FOUND
            )

<<<<<<< HEAD
        # Get or create cart for user
        cart, created = Cart.objects.get_or_create(user=request.user)

        # Get or create cart item
        cart_item, item_created = CartItem.objects.get_or_create(
            cart=cart, product=product, defaults={"quantity": quantity}
        )

        if not item_created:
            # Update quantity if item already exists
            cart_item.quantity += quantity
            cart_item.save()

        serializer = CartItemSerializer(cart_item)
        return Response(serializer.data, status=status.HTTP_201_CREATED)

    def patch(self, request):
        """Update cart item quantity."""
        if not request.user.is_authenticated:
            return Response(
                {"error": "Authentication required"},
                status=status.HTTP_401_UNAUTHORIZED,
            )

        # Support both product_id and productId for frontend compatibility
        product_id = request.data.get("product_id") or request.data.get("productId")
        quantity = request.data.get("quantity")

        if not product_id or quantity is None:
            return Response(
                {"error": "product_id and quantity are required"},
                status=status.HTTP_400_BAD_REQUEST,
            )

        try:
            from decimal import Decimal

            quantity = Decimal(str(quantity))
            if quantity < 0:
                return Response(
                    {"error": "Quantity cannot be negative"},
                    status=status.HTTP_400_BAD_REQUEST,
                )
        except (ValueError, TypeError, Exception):
            return Response(
                {"error": "Invalid quantity"}, status=status.HTTP_400_BAD_REQUEST
            )

        try:
            cart = Cart.objects.get(user=request.user)
            cart_item = CartItem.objects.get(cart=cart, product_id=product_id)

            if quantity == 0:
                # Remove item if quantity is 0
                cart_item.delete()
                return Response(
                    {"message": "Item removed from cart"}, status=status.HTTP_200_OK
                )
            else:
                # Update quantity
                cart_item.quantity = quantity
                cart_item.save()
                serializer = CartItemSerializer(cart_item)
                return Response(serializer.data)

        except Cart.DoesNotExist:
            return Response(
                {"error": "Cart not found"}, status=status.HTTP_404_NOT_FOUND
            )
        except CartItem.DoesNotExist:
            return Response(
                {"error": "Item not in cart"}, status=status.HTTP_404_NOT_FOUND
            )

    def put(self, request):
        """Update cart metadata (notes, delivery_fee, discount, is_home_delivery, delivery_date)."""
        if not request.user.is_authenticated:
            return Response(
                {"error": "Authentication required"},
                status=status.HTTP_401_UNAUTHORIZED,
            )

        try:
            cart = Cart.objects.get(user=request.user)

            # Update fields if provided
            if "notes" in request.data:
                cart.notes = request.data.get("notes", "")
            if "delivery_date" in request.data:
                delivery_date = request.data.get("delivery_date")
                cart.delivery_date = delivery_date if delivery_date else None
            if "discount" in request.data:
                from decimal import Decimal

                cart.discount = Decimal(str(request.data.get("discount", 0)))
            if "delivery_fee" in request.data:
                from decimal import Decimal

                cart.delivery_fee = Decimal(str(request.data.get("delivery_fee", 0)))
            if "is_home_delivery" in request.data:
                cart.is_home_delivery = request.data.get("is_home_delivery", True)

            # If recalculate_delivery is True, calculate delivery fee and type automatically
            if request.data.get("recalculate_delivery", False):
                self._calculate_delivery_type_and_fee(cart)

            cart.save()
            serializer = CartSerializer(cart)
            return Response(serializer.data, status=status.HTTP_200_OK)

        except Cart.DoesNotExist:
            return Response(
                {"error": "Cart not found"}, status=status.HTTP_404_NOT_FOUND
            )
        except Exception as e:
            return Response({"error": str(e)}, status=status.HTTP_400_BAD_REQUEST)

    def _calculate_delivery_type_and_fee(self, cart):
        """
        Calculate delivery type and fee automatically based on cart contents.
        Implements the same logic as OrderAdmin.save_related method.
        """
        items = cart.items.all()

        if not items.exists():
            cart.is_home_delivery = True
            cart.delivery_fee = 0
            return

        # Sausage category name
        post_suitable_category = "Sausages and Marinated products"
        # Check if ALL products are sausages (only sausages)
        all_products_are_sausages = True
        for item in items:
            category_names = item.product.categories.values_list("name", flat=True)
            if post_suitable_category not in [name.lower() for name in category_names]:
                all_products_are_sausages = False
                break

        if all_products_are_sausages:
            # ALL products are sausages, use post delivery
            cart.is_home_delivery = False
            if cart.sum_price > 220:
                cart.delivery_fee = 0
            else:
                total_weight = sum(item.quantity for item in items)
                if total_weight <= 2:
                    cart.delivery_fee = 5
                elif total_weight <= 10:
                    cart.delivery_fee = 8
                else:
                    cart.delivery_fee = 15
        else:
            # Mixed products or no sausages, use home delivery
            cart.is_home_delivery = True
            cart.delivery_fee = 10

    def delete(self, request):
        """Remove a product from cart or clear entire cart."""
        if not request.user.is_authenticated:
            return Response(
                {"error": "Authentication required"},
                status=status.HTTP_401_UNAUTHORIZED,
            )

        # Support both product_id and productId for frontend compatibility
        product_id = request.data.get("product_id") or request.data.get("productId")

        try:
            cart = Cart.objects.get(user=request.user)

            if product_id:
                # Remove specific item
                cart_item = CartItem.objects.get(cart=cart, product_id=product_id)
                cart_item.delete()
                return Response(
                    {"message": "Product removed from cart"}, status=status.HTTP_200_OK
                )
            else:
                # Clear entire cart
                cart.items.all().delete()
                return Response({"message": "Cart cleared"}, status=status.HTTP_200_OK)

        except Cart.DoesNotExist:
            return Response(
                {"error": "Cart not found"}, status=status.HTTP_404_NOT_FOUND
            )
        except CartItem.DoesNotExist:
            return Response(
                {"error": "Product not in cart"}, status=status.HTTP_404_NOT_FOUND
            )


class OrderListView(APIView):
    permission_classes = [IsAuthenticated]

    def get(self, request):
        """Get user's orders with filtering and pagination."""
        if not request.user.is_authenticated:
            return Response(
                {"error": "Authentication required"},
                status=status.HTTP_401_UNAUTHORIZED,
            )

        # Get user's orders
        orders = Order.objects.filter(customer=request.user).prefetch_related(
            "items__product"
        )

        # Filtering
        status_filter = request.query_params.get("status")
        if status_filter:
            orders = orders.filter(status=status_filter)

        # Date filtering
        date_from = request.query_params.get("date_from")
        date_to = request.query_params.get("date_to")
        if date_from:
            orders = orders.filter(order_date__gte=date_from)
        if date_to:
            orders = orders.filter(order_date__lte=date_to)

        # Sorting
        sort = request.query_params.get("sort", "-order_date")
        if sort in [
            "order_date",
            "-order_date",
            "delivery_date",
            "-delivery_date",
            "total_price",
            "-total_price",
        ]:
            orders = orders.order_by(sort)

        # Pagination
        limit = int(request.query_params.get("limit", 20))
        offset = int(request.query_params.get("offset", 0))

        total_count = orders.count()
        orders = orders[offset : offset + limit]

        serializer = OrderSerializer(orders, many=True)

        response_data = {
            "results": serializer.data,
            "count": total_count,
            "next": (
                f"?limit={limit}&offset={offset + limit}"
                if offset + limit < total_count
                else None
            ),
            "previous": (
                f"?limit={limit}&offset={max(0, offset - limit)}"
                if offset > 0
                else None
            ),
            "limit": limit,
            "offset": offset,
        }

        return Response(response_data)

    def post(self, request):
        """Create a new order from cart items."""
        if not request.user.is_authenticated:
            return Response(
                {"error": "Authentication required"},
                status=status.HTTP_401_UNAUTHORIZED,
            )

        try:
            # Get user's cart
            cart = Cart.objects.get(user=request.user)
            cart_items = cart.items.all()

            if not cart_items.exists():
                return Response(
                    {"error": "Cart is empty"}, status=status.HTTP_400_BAD_REQUEST
                )

            # Create order using values from cart (ensure consistency)
            # Prioritize cart values as the single source of truth - all cart fields are saved to order
            # Convert discount and delivery_fee to Decimal to avoid type errors
            discount_value = cart.discount or request.data.get("discount", 0)
            delivery_fee_value = cart.delivery_fee or request.data.get("delivery_fee", 0)
            
            # Ensure values are Decimal type
            if isinstance(discount_value, str):
                discount_value = Decimal(discount_value) if discount_value else Decimal(0)
            elif not isinstance(discount_value, Decimal):
                discount_value = Decimal(str(discount_value))
            
            if isinstance(delivery_fee_value, str):
                delivery_fee_value = Decimal(delivery_fee_value) if delivery_fee_value else Decimal(0)
            elif not isinstance(delivery_fee_value, Decimal):
                delivery_fee_value = Decimal(str(delivery_fee_value))
            
            order_data = {
                "customer": request.user,
                "notes": cart.notes or request.data.get("notes", ""),
                "delivery_date": cart.delivery_date or request.data.get("delivery_date"),
                "discount": discount_value,
                "is_home_delivery": cart.is_home_delivery,
                "delivery_fee": delivery_fee_value,
                "status": "pending",
            }

            # Handle payment information if provided
            payment_intent_id = request.data.get("payment_intent_id")
            payment_status = request.data.get("payment_status")
            
            if payment_intent_id:
                order_data["payment_intent_id"] = payment_intent_id
            
            if payment_status:
                # Map "paid" to "succeeded" for payment_status field (Stripe uses "succeeded")
                if payment_status == "paid":
                    order_data["payment_status"] = "succeeded"
                else:
                    order_data["payment_status"] = payment_status
                
                # If payment is succeeded/paid, update order status
                if payment_status in ["succeeded", "paid"]:
                    order_data["status"] = "paid"

            # Handle address from form data
            address_data = request.data.get("address")
            if address_data:
                # Create a new address instance for this order
                address = Address.objects.create(
                    address_line=address_data.get("address_line", ""),
                    address_line2=address_data.get("address_line2", ""),
                    city=address_data.get("city", ""),
                    postal_code=address_data.get("postal_code", ""),
                )
                order_data["address"] = address

            order = Order.objects.create(**order_data)

            # Create order items from cart items
            for cart_item in cart_items:
                OrderItem.objects.create(
                    order=order, product=cart_item.product, quantity=cart_item.quantity
                )

            # Only recalculate if delivery_fee_manual is False (admin override)
            # Otherwise use cart values
            if not order.delivery_fee_manual:
                self._calculate_delivery_type_and_fee(order)

            # Delete the cart instance completely after order is created
            # This ensures all cart data is transferred to the order
            cart.delete()

            serializer = OrderSerializer(order)
            return Response(serializer.data, status=status.HTTP_201_CREATED)

        except Cart.DoesNotExist:
            return Response(
                {"error": "Cart not found"}, status=status.HTTP_404_NOT_FOUND
            )
        except Exception as e:
            import traceback
            error_details = str(e)
            # Log the full traceback for debugging
            print(f"Error creating order: {error_details}")
            print(traceback.format_exc())
            return Response(
                {"error": f"Failed to create order: {error_details}"}, 
                status=status.HTTP_400_BAD_REQUEST
            )

    def _calculate_delivery_type_and_fee(self, order):
        """
        Calculate delivery type and fee automatically based on cart contents.
        Implements the same logic as OrderAdmin.save_related method.
        """
        items = order.items.all()

        if not order.delivery_fee_manual:
            # Sausage category name
            post_suitable_category = "Sausages and Marinated products"
            # Check if ALL products are sausages (only sausages)
            all_products_are_sausages = True
            for item in items:
                category_names = item.product.categories.values_list("name", flat=True)
                if post_suitable_category not in [
                    name.lower() for name in category_names
                ]:
                    all_products_are_sausages = False
                    break

            if all_products_are_sausages:
                # ALL products are sausages, use post delivery
                order.is_home_delivery = False
                if order.total_price > 220:
                    order.delivery_fee = 0
                else:
                    total_weight = sum(item.quantity for item in items)
                    if total_weight <= 2:
                        order.delivery_fee = 5
                    elif total_weight <= 10:
                        order.delivery_fee = 8
                    else:
                        order.delivery_fee = 15
            else:
                # Mixed products or no sausages, use home delivery
                order.is_home_delivery = True
                order.delivery_fee = 10
        order.save()


class OrderDetailView(APIView):
    permission_classes = [IsAuthenticated]

    def get(self, request, order_id):
        """Get a specific order by ID."""
        if not request.user.is_authenticated:
            return Response(
                {"error": "Authentication required"},
                status=status.HTTP_401_UNAUTHORIZED,
            )

        try:
            order = Order.objects.prefetch_related("items__product").get(
                id=order_id, customer=request.user
            )
            serializer = OrderSerializer(order)
            return Response(serializer.data)

        except Order.DoesNotExist:
            return Response(
                {"error": "Order not found"}, status=status.HTTP_404_NOT_FOUND
            )

    def patch(self, request, order_id):
        """Update order status (limited to certain statuses for customers)."""
        if not request.user.is_authenticated:
            return Response(
                {"error": "Authentication required"},
                status=status.HTTP_401_UNAUTHORIZED,
            )

        try:
            order = Order.objects.get(id=order_id, customer=request.user)

            # Only allow customers to cancel orders
            new_status = request.data.get("status")
            if new_status == "cancelled" and order.status in ["pending", "paid"]:
                order.status = new_status
                order.save()
                serializer = OrderSerializer(order)
                return Response(serializer.data)
            else:
                return Response(
                    {"error": "Cannot update order status"},
                    status=status.HTTP_400_BAD_REQUEST,
                )

        except Order.DoesNotExist:
            return Response(
                {"error": "Order not found"}, status=status.HTTP_404_NOT_FOUND
            )


class UserOrdersView(APIView):
    """View for loading past orders of a specific user (admin functionality)."""

    permission_classes = [IsAuthenticated]

    def get(self, request, user_id):
        """Get all orders for a specific user."""
        # Check if the requesting user is staff/admin
        if not request.user.is_staff:
            return Response(
                {"error": "Permission denied. Admin access required."},
                status=status.HTTP_403_FORBIDDEN,
            )

        try:
            # Get the target user
            from django.contrib.auth import get_user_model

            User = get_user_model()
            target_user = User.objects.get(id=user_id)

            # Get user's orders with filtering and pagination
            orders = Order.objects.filter(customer=target_user).prefetch_related(
                "items__product"
            )

            # Filtering
            status_filter = request.query_params.get("status")
            if status_filter:
                orders = orders.filter(status=status_filter)

            # Date filtering
            date_from = request.query_params.get("date_from")
            date_to = request.query_params.get("date_to")
            if date_from:
                orders = orders.filter(order_date__gte=date_from)
            if date_to:
                orders = orders.filter(order_date__lte=date_to)

            # Delivery date filtering
            delivery_date_from = request.query_params.get("delivery_date_from")
            delivery_date_to = request.query_params.get("delivery_date_to")
            if delivery_date_from:
                orders = orders.filter(delivery_date__gte=delivery_date_from)
            if delivery_date_to:
                orders = orders.filter(delivery_date__lte=delivery_date_to)

            # Sorting
            sort = request.query_params.get("sort", "-order_date")
            if sort in [
                "order_date",
                "-order_date",
                "delivery_date",
                "-delivery_date",
                "total_price",
                "-total_price",
            ]:
                orders = orders.order_by(sort)

            # Pagination
            limit = int(request.query_params.get("limit", 20))
            offset = int(request.query_params.get("offset", 0))

            total_count = orders.count()
            orders = orders[offset : offset + limit]

            serializer = OrderSerializer(orders, many=True)

            response_data = {
                "results": serializer.data,
                "count": total_count,
                "next": (
                    f"?limit={limit}&offset={offset + limit}"
                    if offset + limit < total_count
                    else None
                ),
                "previous": (
                    f"?limit={limit}&offset={max(0, offset - limit)}"
                    if offset > 0
                    else None
                ),
                "limit": limit,
                "offset": offset,
                "user": {
                    "id": target_user.id,
                    "name": (
                        target_user.name
                        if hasattr(target_user, "name")
                        else target_user.username
                    ),
                    "email": target_user.email,
                },
            }

            return Response(response_data)

        except User.DoesNotExist:
            return Response(
                {"error": "User not found"}, status=status.HTTP_404_NOT_FOUND
            )
        except Exception as e:
            return Response({"error": str(e)}, status=status.HTTP_400_BAD_REQUEST)
=======
        # Validate quantity
        if quantity <= 0:
            return Response(
                {"error": "Quantity must be greater than 0"},
                status=status.HTTP_400_BAD_REQUEST,
            )

        # Use the safe method that handles duplicates by merging quantities
        item = order.add_item_safely(product, quantity)
        serializer = OrderItemSerializer(item)
        return Response(serializer.data, status=status.HTTP_201_CREATED)

    @transaction.atomic
    def delete(self, request, order_id, item_id):
        """Remove an item from an order."""
        try:
            order = Order.objects.get(id=order_id, customer=request.user)
            item = OrderItem.objects.get(id=item_id, order=order)
            item.delete()
            return Response(status=status.HTTP_204_NO_CONTENT)
        except (Order.DoesNotExist, OrderItem.DoesNotExist):
            return Response(
                {"error": "Order or item not found"}, status=status.HTTP_404_NOT_FOUND
            )


class PresignedUploadView(APIView):
    """
    Generate presigned URLs for uploading product images to Cloudflare R2.
    Requires authentication.
    """

    permission_classes = [IsAuthenticated]

    def post(self, request):
        """
        Generate a presigned URL for uploading an image.
        
        Request body:
        {
            "filename": "image.jpg",
            "content_type": "image/jpeg",
            "product_id": 123  // optional
            "file_size": 1024000  // optional, in bytes
        }
        
        Response:
        {
            "presigned_url": "https://...",
            "public_url": "https://...",
            "object_key": "products/...",
            "required_headers": {
                "Content-Type": "image/jpeg"
            }
        }
        """
        filename = request.data.get("filename")
        content_type = request.data.get("content_type")
        product_id = request.data.get("product_id")
        file_size = request.data.get("file_size")

        # Validation
        if not filename:
            return Response(
                {"error": "filename is required"},
                status=status.HTTP_400_BAD_REQUEST,
            )

        if not content_type:
            return Response(
                {"error": "content_type is required"},
                status=status.HTTP_400_BAD_REQUEST,
            )

        # Validate file extension
        try:
            validate_image_file_extension(filename)
        except Exception as e:
            return Response(
                {"error": str(e)},
                status=status.HTTP_400_BAD_REQUEST,
            )

        # Validate image type
        if not validate_image_type(content_type):
            return Response(
                {
                    "error": f"Invalid image type. Allowed types: {', '.join(settings.ALLOWED_IMAGE_TYPES)}"
                },
                status=status.HTTP_400_BAD_REQUEST,
            )

        # Validate file size if provided
        if file_size and not validate_image_size(file_size):
            max_size_mb = settings.MAX_IMAGE_SIZE / (1024 * 1024)
            return Response(
                {"error": f"File size exceeds maximum allowed size of {max_size_mb}MB"},
                status=status.HTTP_400_BAD_REQUEST,
            )

        # Validate product exists if product_id is provided
        if product_id:
            try:
                Product.objects.get(id=product_id)
            except Product.DoesNotExist:
                return Response(
                    {"error": "Product not found"},
                    status=status.HTTP_404_NOT_FOUND,
                )

        try:
            # Generate unique object key
            object_key = generate_unique_object_key(filename, product_id)

            # Generate presigned URL
            upload_data = generate_presigned_upload_url(object_key, content_type)

            return Response(upload_data, status=status.HTTP_200_OK)

        except Exception as e:
            return Response(
                {"error": f"Failed to generate presigned URL: {str(e)}"},
                status=status.HTTP_500_INTERNAL_SERVER_ERROR,
            )


class CompressedImageUploadView(APIView):
    """
    Direct image upload endpoint with automatic compression.
    Accepts multipart/form-data file uploads, compresses them, and uploads to R2.
    Requires authentication.
    """

    permission_classes = [IsAuthenticated]

    def post(self, request):
        """
        Upload and compress an image file.
        
        Request:
        - multipart/form-data with 'image' field containing the file
        - Optional 'product_id' field
        - Optional 'max_width' field (default: 1920)
        - Optional 'max_height' field (default: 1920)
        - Optional 'quality' field (default: 85, range: 1-100)
        
        Response:
        {
            "public_url": "https://...",
            "object_key": "products/...",
            "content_type": "image/jpeg",
            "original_size": 1024000,
            "compressed_size": 256000,
            "compression_ratio": 75.0
        }
        """
        # Check if image file is provided
        if 'image' not in request.FILES:
            return Response(
                {"error": "No image file provided. Use 'image' field in multipart/form-data."},
                status=status.HTTP_400_BAD_REQUEST,
            )
        
        image_file = request.FILES['image']
        filename = image_file.name
        
        # Validate file extension
        try:
            validate_image_file_extension(filename)
        except Exception as e:
            return Response(
                {"error": str(e)},
                status=status.HTTP_400_BAD_REQUEST,
            )
        
        # Validate content type
        content_type = image_file.content_type
        if not validate_image_type(content_type):
            return Response(
                {
                    "error": f"Invalid image type. Allowed types: {', '.join(settings.ALLOWED_IMAGE_TYPES)}"
                },
                status=status.HTTP_400_BAD_REQUEST,
            )
        
        # Validate file size
        if not validate_image_size(image_file.size):
            max_size_mb = settings.MAX_IMAGE_SIZE / (1024 * 1024)
            return Response(
                {"error": f"File size exceeds maximum allowed size of {max_size_mb}MB"},
                status=status.HTTP_400_BAD_REQUEST,
            )
        
        # Get optional parameters
        product_id = request.data.get('product_id')
        if product_id:
            try:
                product_id = int(product_id)
                # Validate product exists
                Product.objects.get(id=product_id)
            except (ValueError, Product.DoesNotExist):
                return Response(
                    {"error": "Invalid product_id"},
                    status=status.HTTP_400_BAD_REQUEST,
                )
        else:
            product_id = None
        
        # Get compression parameters
        try:
            max_width = int(request.data.get('max_width', 1920))
            max_height = int(request.data.get('max_height', 1920))
            quality = int(request.data.get('quality', 85))
            
            # Validate quality range
            if quality < 1 or quality > 100:
                return Response(
                    {"error": "Quality must be between 1 and 100"},
                    status=status.HTTP_400_BAD_REQUEST,
                )
        except ValueError:
            return Response(
                {"error": "Invalid compression parameters. max_width, max_height, and quality must be integers."},
                status=status.HTTP_400_BAD_REQUEST,
            )
        
        try:
            # Read file content
            image_file.seek(0)
            file_content = image_file.read()
            
            # Compress and upload to R2
            upload_result = upload_compressed_image_to_r2(
                file_content,
                filename,
                product_id=product_id,
                max_width=max_width,
                max_height=max_height,
                quality=quality,
            )
            
            return Response(upload_result, status=status.HTTP_201_CREATED)
        
        except ValueError as e:
            return Response(
                {"error": str(e)},
                status=status.HTTP_400_BAD_REQUEST,
            )
        except Exception as e:
            return Response(
                {"error": f"Failed to upload image: {str(e)}"},
                status=status.HTTP_500_INTERNAL_SERVER_ERROR,
            )
>>>>>>> 239f6bbd
<|MERGE_RESOLUTION|>--- conflicted
+++ resolved
@@ -1,11 +1,3 @@
-<<<<<<< HEAD
-from decimal import Decimal
-
-from account.models import Address
-from django.core.cache import cache
-from rest_framework import status
-from rest_framework.permissions import AllowAny, IsAuthenticated
-=======
 import uuid
 
 from django.conf import settings
@@ -15,24 +7,37 @@
 from django.shortcuts import render
 from django.template.loader import render_to_string
 from django.utils import timezone
+from decimal import Decimal
+
+from account.models import Address
+from django.core.cache import cache
 from rest_framework import status
+from rest_framework.permissions import AllowAny, IsAuthenticated
 from rest_framework.decorators import action
-from rest_framework.permissions import IsAuthenticated
->>>>>>> 239f6bbd
+
 from rest_framework.response import Response
 from rest_framework.throttling import AnonRateThrottle, UserRateThrottle
 from rest_framework.views import APIView
 
-<<<<<<< HEAD
+from .validators import validate_image_file_extension
+
 from .models import (
     Cart,
     CartItem,
     Order,
     OrderItem,
     Product,
-    ProductCategory,
+    ProductCategory, 
+    ProductImage,
     Wishlist,
     WishlistItem,
+)
+from .r2_storage import (
+    generate_presigned_upload_url,
+    generate_unique_object_key,
+    upload_compressed_image_to_r2,
+    validate_image_size,
+    validate_image_type,
 )
 from .serializers import (
     CartItemSerializer,
@@ -41,6 +46,7 @@
     OrderItemSerializer,
     OrderSerializer,
     ProductSerializer,
+    ProductListSerializer,
     WishlistItemSerializer,
     WishlistSerializer,
 )
@@ -54,23 +60,6 @@
 class CategoryUserThrottle(UserRateThrottle):
     rate = "10000/hour"  # Very permissive for authenticated users
 
-=======
-from .models import Order, OrderItem, Product, ProductImage
-from .r2_storage import (
-    generate_presigned_upload_url,
-    generate_unique_object_key,
-    upload_compressed_image_to_r2,
-    validate_image_size,
-    validate_image_type,
-)
-from .serializers import (
-    OrderItemSerializer,
-    OrderSerializer,
-    ProductListSerializer,
-    ProductSerializer,
-)
-from .validators import validate_image_file_extension
->>>>>>> 239f6bbd
 
 # @staff_member_required
 # def order_invoice_pdf(request, pk):
@@ -94,7 +83,6 @@
     permission_classes = [AllowAny]  # Allow unauthenticated access to view products
 
     def get(self, request):
-<<<<<<< HEAD
         """Retrieve products with filtering, sorting, and pagination."""
         # Create cache key based on query parameters
         cache_key = f"products_{hash(str(request.query_params))}"
@@ -167,7 +155,7 @@
         # Apply pagination
         products = products[offset : offset + limit]
 
-        serializer = ProductSerializer(products, many=True)
+        serializer = ProductListSerializer(products, many=True)
 
         # Prepare response data
         response_data = {
@@ -192,12 +180,6 @@
 
         # Return paginated response
         return Response(response_data)
-=======
-        """Retrieve all products with only primary images."""
-        products = Product.objects.prefetch_related("images").all()
-        serializer = ProductListSerializer(products, many=True)
-        return Response(serializer.data)
->>>>>>> 239f6bbd
 
     def post(self, request):
         """Create a new product with images."""
@@ -271,7 +253,6 @@
             return None
 
 
-<<<<<<< HEAD
 class CategoryList(APIView):
     permission_classes = [AllowAny]  # Allow unauthenticated access to view categories
     throttle_classes = []  # Disable throttling for categories endpoint
@@ -310,145 +291,6 @@
 #             )
 
 
-class WishlistView(APIView):
-    permission_classes = [IsAuthenticated]
-
-    def get(self, request):
-        """Get user's wishlist."""
-        if not request.user.is_authenticated:
-            return Response(
-                {"error": "Authentication required"},
-                status=status.HTTP_401_UNAUTHORIZED,
-            )
-
-        # Get or create wishlist for user
-        wishlist, created = Wishlist.objects.get_or_create(user=request.user)
-        serializer = WishlistSerializer(wishlist)
-        return Response(serializer.data)
-
-    def post(self, request):
-        """Add a product to wishlist."""
-        if not request.user.is_authenticated:
-            return Response(
-                {"error": "Authentication required"},
-                status=status.HTTP_401_UNAUTHORIZED,
-            )
-
-        # Support both product_id and productId for frontend compatibility
-        product_id = request.data.get("product_id") or request.data.get("productId")
-        if not product_id:
-            return Response(
-                {"error": "product_id is required"}, status=status.HTTP_400_BAD_REQUEST
-            )
-
-        try:
-            product = Product.objects.get(id=product_id)
-        except Product.DoesNotExist:
-            return Response(
-                {"error": "Product not found"}, status=status.HTTP_404_NOT_FOUND
-            )
-
-        # Get or create wishlist for user
-        wishlist, created = Wishlist.objects.get_or_create(user=request.user)
-
-        # Check if already in wishlist
-        wishlist_item, created = WishlistItem.objects.get_or_create(
-            wishlist=wishlist, product=product
-        )
-
-        if created:
-            serializer = WishlistItemSerializer(wishlist_item)
-            return Response(serializer.data, status=status.HTTP_201_CREATED)
-        else:
-            return Response(
-                {"message": "Product already in wishlist"}, status=status.HTTP_200_OK
-            )
-
-    def delete(self, request):
-        """Remove a product from wishlist."""
-        if not request.user.is_authenticated:
-            return Response(
-                {"error": "Authentication required"},
-                status=status.HTTP_401_UNAUTHORIZED,
-            )
-
-        # Support both product_id and productId for frontend compatibility
-        product_id = request.data.get("product_id") or request.data.get("productId")
-        if not product_id:
-            return Response(
-                {"error": "product_id is required"}, status=status.HTTP_400_BAD_REQUEST
-            )
-
-        try:
-            wishlist = Wishlist.objects.get(user=request.user)
-            wishlist_item = WishlistItem.objects.get(
-                wishlist=wishlist, product_id=product_id
-            )
-            wishlist_item.delete()
-            return Response(
-                {"message": "Product removed from wishlist"}, status=status.HTTP_200_OK
-            )
-        except Wishlist.DoesNotExist:
-            return Response(
-                {"error": "Wishlist not found"}, status=status.HTTP_404_NOT_FOUND
-            )
-        except WishlistItem.DoesNotExist:
-            return Response(
-                {"error": "Product not in wishlist"}, status=status.HTTP_404_NOT_FOUND
-            )
-
-
-class CartView(APIView):
-    permission_classes = [IsAuthenticated]
-
-    def get(self, request):
-        """Get user's cart with all items."""
-        if not request.user.is_authenticated:
-            return Response(
-                {"error": "Authentication required"},
-                status=status.HTTP_401_UNAUTHORIZED,
-            )
-
-        # Get or create cart for user
-        cart, created = Cart.objects.get_or_create(user=request.user)
-        serializer = CartSerializer(cart)
-        return Response(serializer.data)
-
-    def post(self, request):
-        """Add a product to cart or update quantity."""
-        if not request.user.is_authenticated:
-            return Response(
-                {"error": "Authentication required"},
-                status=status.HTTP_401_UNAUTHORIZED,
-            )
-
-        # Support both product_id and productId for frontend compatibility
-        product_id = request.data.get("product_id") or request.data.get("productId")
-        quantity = request.data.get("quantity", 1)
-
-        if not product_id:
-            return Response(
-                {"error": "product_id is required"}, status=status.HTTP_400_BAD_REQUEST
-            )
-
-        try:
-            from decimal import Decimal
-
-            quantity = Decimal(str(quantity))
-            if quantity <= 0:
-                return Response(
-                    {"error": "Quantity must be greater than 0"},
-                    status=status.HTTP_400_BAD_REQUEST,
-                )
-        except (ValueError, TypeError, Exception):
-            return Response(
-                {"error": "Invalid quantity"}, status=status.HTTP_400_BAD_REQUEST
-            )
-
-=======
-# StockUpdateView removed - Stock model was deleted
-
-
 class OrderListCreateView(APIView):
     """List all orders or create a new order."""
 
@@ -480,284 +322,6 @@
                     status=status.HTTP_400_BAD_REQUEST,
                 )
         return Response(serializer.errors, status=status.HTTP_400_BAD_REQUEST)
-
-
-class OrderDetailView(APIView):
-    """
-    Retrieve, update or delete a specific order.
-    """
-
-    permission_classes = [IsAuthenticated]
-
-    def get_object(self, order_id, user):
-        """Get order object and check ownership."""
-        try:
-            return Order.objects.get(id=order_id, customer=user)
-        except Order.DoesNotExist:
-            return None
-
-    def get(self, request, order_id):
-        """Retrieve a specific order."""
-        order = self.get_object(order_id, request.user)
-        if order:
-            serializer = OrderSerializer(order)
-            return Response(serializer.data)
-        return Response({"error": "Order not found"}, status=status.HTTP_404_NOT_FOUND)
-
-    @transaction.atomic
-    def put(self, request, order_id):
-        """Update an order entirely."""
-        order = self.get_object(order_id, request.user)
-        if order:
-            serializer = OrderSerializer(order, data=request.data)
-            if serializer.is_valid():
-                serializer.save()
-                return Response(serializer.data)
-            return Response(serializer.errors, status=status.HTTP_400_BAD_REQUEST)
-        return Response({"error": "Order not found"}, status=status.HTTP_404_NOT_FOUND)
-
-    @transaction.atomic
-    def patch(self, request, order_id):
-        """Partially update an order."""
-        order = self.get_object(order_id, request.user)
-        if order:
-            serializer = OrderSerializer(order, data=request.data, partial=True)
-            if serializer.is_valid():
-                serializer.save()
-                return Response(serializer.data)
-            return Response(serializer.errors, status=status.HTTP_400_BAD_REQUEST)
-        return Response({"error": "Order not found"}, status=status.HTTP_404_NOT_FOUND)
-
-    def delete(self, request, order_id):
-        """Delete an order."""
-        order = self.get_object(order_id, request.user)
-        if order:
-            order.delete()
-            return Response(status=status.HTTP_204_NO_CONTENT)
-        return Response({"error": "Order not found"}, status=status.HTTP_404_NOT_FOUND)
-
-
-class OrderItemView(APIView):
-    """Manage order items."""
-
-    permission_classes = [IsAuthenticated]
-
-    def post(self, request, order_id):
-        """Add an item to an order."""
-        try:
-            order = Order.objects.select_for_update().get(
-                id=order_id, customer=request.user
-            )
-        except Order.DoesNotExist:
-            return Response(
-                {"error": "Order not found"}, status=status.HTTP_404_NOT_FOUND
-            )
-
-        product_id = request.data.get("product")
-        quantity = request.data.get("quantity", 1)
-
-        # Validate product exists
->>>>>>> 239f6bbd
-        try:
-            product = Product.objects.get(id=product_id)
-        except Product.DoesNotExist:
-            return Response(
-                {"error": "Product not found"}, status=status.HTTP_404_NOT_FOUND
-            )
-
-<<<<<<< HEAD
-        # Get or create cart for user
-        cart, created = Cart.objects.get_or_create(user=request.user)
-
-        # Get or create cart item
-        cart_item, item_created = CartItem.objects.get_or_create(
-            cart=cart, product=product, defaults={"quantity": quantity}
-        )
-
-        if not item_created:
-            # Update quantity if item already exists
-            cart_item.quantity += quantity
-            cart_item.save()
-
-        serializer = CartItemSerializer(cart_item)
-        return Response(serializer.data, status=status.HTTP_201_CREATED)
-
-    def patch(self, request):
-        """Update cart item quantity."""
-        if not request.user.is_authenticated:
-            return Response(
-                {"error": "Authentication required"},
-                status=status.HTTP_401_UNAUTHORIZED,
-            )
-
-        # Support both product_id and productId for frontend compatibility
-        product_id = request.data.get("product_id") or request.data.get("productId")
-        quantity = request.data.get("quantity")
-
-        if not product_id or quantity is None:
-            return Response(
-                {"error": "product_id and quantity are required"},
-                status=status.HTTP_400_BAD_REQUEST,
-            )
-
-        try:
-            from decimal import Decimal
-
-            quantity = Decimal(str(quantity))
-            if quantity < 0:
-                return Response(
-                    {"error": "Quantity cannot be negative"},
-                    status=status.HTTP_400_BAD_REQUEST,
-                )
-        except (ValueError, TypeError, Exception):
-            return Response(
-                {"error": "Invalid quantity"}, status=status.HTTP_400_BAD_REQUEST
-            )
-
-        try:
-            cart = Cart.objects.get(user=request.user)
-            cart_item = CartItem.objects.get(cart=cart, product_id=product_id)
-
-            if quantity == 0:
-                # Remove item if quantity is 0
-                cart_item.delete()
-                return Response(
-                    {"message": "Item removed from cart"}, status=status.HTTP_200_OK
-                )
-            else:
-                # Update quantity
-                cart_item.quantity = quantity
-                cart_item.save()
-                serializer = CartItemSerializer(cart_item)
-                return Response(serializer.data)
-
-        except Cart.DoesNotExist:
-            return Response(
-                {"error": "Cart not found"}, status=status.HTTP_404_NOT_FOUND
-            )
-        except CartItem.DoesNotExist:
-            return Response(
-                {"error": "Item not in cart"}, status=status.HTTP_404_NOT_FOUND
-            )
-
-    def put(self, request):
-        """Update cart metadata (notes, delivery_fee, discount, is_home_delivery, delivery_date)."""
-        if not request.user.is_authenticated:
-            return Response(
-                {"error": "Authentication required"},
-                status=status.HTTP_401_UNAUTHORIZED,
-            )
-
-        try:
-            cart = Cart.objects.get(user=request.user)
-
-            # Update fields if provided
-            if "notes" in request.data:
-                cart.notes = request.data.get("notes", "")
-            if "delivery_date" in request.data:
-                delivery_date = request.data.get("delivery_date")
-                cart.delivery_date = delivery_date if delivery_date else None
-            if "discount" in request.data:
-                from decimal import Decimal
-
-                cart.discount = Decimal(str(request.data.get("discount", 0)))
-            if "delivery_fee" in request.data:
-                from decimal import Decimal
-
-                cart.delivery_fee = Decimal(str(request.data.get("delivery_fee", 0)))
-            if "is_home_delivery" in request.data:
-                cart.is_home_delivery = request.data.get("is_home_delivery", True)
-
-            # If recalculate_delivery is True, calculate delivery fee and type automatically
-            if request.data.get("recalculate_delivery", False):
-                self._calculate_delivery_type_and_fee(cart)
-
-            cart.save()
-            serializer = CartSerializer(cart)
-            return Response(serializer.data, status=status.HTTP_200_OK)
-
-        except Cart.DoesNotExist:
-            return Response(
-                {"error": "Cart not found"}, status=status.HTTP_404_NOT_FOUND
-            )
-        except Exception as e:
-            return Response({"error": str(e)}, status=status.HTTP_400_BAD_REQUEST)
-
-    def _calculate_delivery_type_and_fee(self, cart):
-        """
-        Calculate delivery type and fee automatically based on cart contents.
-        Implements the same logic as OrderAdmin.save_related method.
-        """
-        items = cart.items.all()
-
-        if not items.exists():
-            cart.is_home_delivery = True
-            cart.delivery_fee = 0
-            return
-
-        # Sausage category name
-        post_suitable_category = "Sausages and Marinated products"
-        # Check if ALL products are sausages (only sausages)
-        all_products_are_sausages = True
-        for item in items:
-            category_names = item.product.categories.values_list("name", flat=True)
-            if post_suitable_category not in [name.lower() for name in category_names]:
-                all_products_are_sausages = False
-                break
-
-        if all_products_are_sausages:
-            # ALL products are sausages, use post delivery
-            cart.is_home_delivery = False
-            if cart.sum_price > 220:
-                cart.delivery_fee = 0
-            else:
-                total_weight = sum(item.quantity for item in items)
-                if total_weight <= 2:
-                    cart.delivery_fee = 5
-                elif total_weight <= 10:
-                    cart.delivery_fee = 8
-                else:
-                    cart.delivery_fee = 15
-        else:
-            # Mixed products or no sausages, use home delivery
-            cart.is_home_delivery = True
-            cart.delivery_fee = 10
-
-    def delete(self, request):
-        """Remove a product from cart or clear entire cart."""
-        if not request.user.is_authenticated:
-            return Response(
-                {"error": "Authentication required"},
-                status=status.HTTP_401_UNAUTHORIZED,
-            )
-
-        # Support both product_id and productId for frontend compatibility
-        product_id = request.data.get("product_id") or request.data.get("productId")
-
-        try:
-            cart = Cart.objects.get(user=request.user)
-
-            if product_id:
-                # Remove specific item
-                cart_item = CartItem.objects.get(cart=cart, product_id=product_id)
-                cart_item.delete()
-                return Response(
-                    {"message": "Product removed from cart"}, status=status.HTTP_200_OK
-                )
-            else:
-                # Clear entire cart
-                cart.items.all().delete()
-                return Response({"message": "Cart cleared"}, status=status.HTTP_200_OK)
-
-        except Cart.DoesNotExist:
-            return Response(
-                {"error": "Cart not found"}, status=status.HTTP_404_NOT_FOUND
-            )
-        except CartItem.DoesNotExist:
-            return Response(
-                {"error": "Product not in cart"}, status=status.HTTP_404_NOT_FOUND
-            )
-
 
 class OrderListView(APIView):
     permission_classes = [IsAuthenticated]
@@ -979,57 +543,452 @@
 
 
 class OrderDetailView(APIView):
+    """
+    Retrieve, update or delete a specific order.
+    """
+
     permission_classes = [IsAuthenticated]
 
+    def get_object(self, order_id, user):
+        """Get order object and check ownership."""
+        try:
+            return Order.objects.get(id=order_id, customer=user)
+        except Order.DoesNotExist:
+            return None
+
     def get(self, request, order_id):
-        """Get a specific order by ID."""
+        """Retrieve a specific order."""
+        order = self.get_object(order_id, request.user)
+        if order:
+            serializer = OrderSerializer(order)
+            return Response(serializer.data)
+        return Response({"error": "Order not found"}, status=status.HTTP_404_NOT_FOUND)
+
+    @transaction.atomic
+    def put(self, request, order_id):
+        """Update an order entirely."""
+        order = self.get_object(order_id, request.user)
+        if order:
+            serializer = OrderSerializer(order, data=request.data)
+            if serializer.is_valid():
+                serializer.save()
+                return Response(serializer.data)
+            return Response(serializer.errors, status=status.HTTP_400_BAD_REQUEST)
+        return Response({"error": "Order not found"}, status=status.HTTP_404_NOT_FOUND)
+
+    @transaction.atomic
+    def patch(self, request, order_id):
+            """Update order status (limited to certain statuses for customers)."""
+            if not request.user.is_authenticated:
+                return Response(
+                    {"error": "Authentication required"},
+                    status=status.HTTP_401_UNAUTHORIZED,
+                )
+            order = self.get_object(order_id, request.user)
+            if order:
+                serializer = OrderSerializer(order, data=request.data, partial=True)
+                if serializer.is_valid():
+                    serializer.save()
+                    return Response(serializer.data)
+                return Response(serializer.errors, status=status.HTTP_400_BAD_REQUEST)
+            return Response({"error": "Order not found"}, status=status.HTTP_404_NOT_FOUND)
+
+
+    def delete(self, request, order_id):
+        """Delete an order."""
+        order = self.get_object(order_id, request.user)
+        if order:
+            order.delete()
+            return Response(status=status.HTTP_204_NO_CONTENT)
+        return Response({"error": "Order not found"}, status=status.HTTP_404_NOT_FOUND)
+
+
+class OrderItemView(APIView):
+    """Manage order items."""
+
+    permission_classes = [IsAuthenticated]
+
+    def post(self, request, order_id):
+        """Add an item to an order."""
+        try:
+            order = Order.objects.select_for_update().get(
+                id=order_id, customer=request.user
+            )
+        except Order.DoesNotExist:
+            return Response(
+                {"error": "Order not found"}, status=status.HTTP_404_NOT_FOUND
+            )
+
+        product_id = request.data.get("product")
+        quantity = request.data.get("quantity", 1)
+
+        # Validate product exists
+        try:
+            product = Product.objects.get(id=product_id)
+        except Product.DoesNotExist:
+            return Response(
+                {"error": "Product not found"}, status=status.HTTP_404_NOT_FOUND
+            )
+
+        # Validate quantity
+        if quantity <= 0:
+            return Response(
+                {"error": "Quantity must be greater than 0"},
+                status=status.HTTP_400_BAD_REQUEST,
+            )
+
+        # Use the safe method that handles duplicates by merging quantities
+        item = order.add_item_safely(product, quantity)
+        serializer = OrderItemSerializer(item)
+        return Response(serializer.data, status=status.HTTP_201_CREATED)
+
+    @transaction.atomic
+    def delete(self, request, order_id, item_id):
+        """Remove an item from an order."""
+        try:
+            order = Order.objects.get(id=order_id, customer=request.user)
+            item = OrderItem.objects.get(id=item_id, order=order)
+            item.delete()
+            return Response(status=status.HTTP_204_NO_CONTENT)
+        except (Order.DoesNotExist, OrderItem.DoesNotExist):
+            return Response(
+                {"error": "Order or item not found"}, status=status.HTTP_404_NOT_FOUND
+            )
+
+
+class WishlistView(APIView):
+    permission_classes = [IsAuthenticated]
+
+    def get(self, request):
+        """Get user's wishlist."""
         if not request.user.is_authenticated:
             return Response(
                 {"error": "Authentication required"},
                 status=status.HTTP_401_UNAUTHORIZED,
             )
 
-        try:
-            order = Order.objects.prefetch_related("items__product").get(
-                id=order_id, customer=request.user
-            )
-            serializer = OrderSerializer(order)
-            return Response(serializer.data)
-
-        except Order.DoesNotExist:
-            return Response(
-                {"error": "Order not found"}, status=status.HTTP_404_NOT_FOUND
-            )
-
-    def patch(self, request, order_id):
-        """Update order status (limited to certain statuses for customers)."""
+        # Get or create wishlist for user
+        wishlist, created = Wishlist.objects.get_or_create(user=request.user)
+        serializer = WishlistSerializer(wishlist)
+        return Response(serializer.data)
+
+    def post(self, request):
+        """Add a product to wishlist."""
         if not request.user.is_authenticated:
             return Response(
                 {"error": "Authentication required"},
                 status=status.HTTP_401_UNAUTHORIZED,
             )
 
-        try:
-            order = Order.objects.get(id=order_id, customer=request.user)
-
-            # Only allow customers to cancel orders
-            new_status = request.data.get("status")
-            if new_status == "cancelled" and order.status in ["pending", "paid"]:
-                order.status = new_status
-                order.save()
-                serializer = OrderSerializer(order)
-                return Response(serializer.data)
-            else:
+        # Support both product_id and productId for frontend compatibility
+        product_id = request.data.get("product_id") or request.data.get("productId")
+        if not product_id:
+            return Response(
+                {"error": "product_id is required"}, status=status.HTTP_400_BAD_REQUEST
+            )
+
+        try:
+            product = Product.objects.get(id=product_id)
+        except Product.DoesNotExist:
+            return Response(
+                {"error": "Product not found"}, status=status.HTTP_404_NOT_FOUND
+            )
+
+        # Get or create wishlist for user
+        wishlist, created = Wishlist.objects.get_or_create(user=request.user)
+
+        # Check if already in wishlist
+        wishlist_item, created = WishlistItem.objects.get_or_create(
+            wishlist=wishlist, product=product
+        )
+
+        if created:
+            serializer = WishlistItemSerializer(wishlist_item)
+            return Response(serializer.data, status=status.HTTP_201_CREATED)
+        else:
+            return Response(
+                {"message": "Product already in wishlist"}, status=status.HTTP_200_OK
+            )
+
+    def delete(self, request):
+        """Remove a product from wishlist."""
+        if not request.user.is_authenticated:
+            return Response(
+                {"error": "Authentication required"},
+                status=status.HTTP_401_UNAUTHORIZED,
+            )
+
+        # Support both product_id and productId for frontend compatibility
+        product_id = request.data.get("product_id") or request.data.get("productId")
+        if not product_id:
+            return Response(
+                {"error": "product_id is required"}, status=status.HTTP_400_BAD_REQUEST
+            )
+
+        try:
+            wishlist = Wishlist.objects.get(user=request.user)
+            wishlist_item = WishlistItem.objects.get(
+                wishlist=wishlist, product_id=product_id
+            )
+            wishlist_item.delete()
+            return Response(
+                {"message": "Product removed from wishlist"}, status=status.HTTP_200_OK
+            )
+        except Wishlist.DoesNotExist:
+            return Response(
+                {"error": "Wishlist not found"}, status=status.HTTP_404_NOT_FOUND
+            )
+        except WishlistItem.DoesNotExist:
+            return Response(
+                {"error": "Product not in wishlist"}, status=status.HTTP_404_NOT_FOUND
+            )
+
+
+class CartView(APIView):
+    permission_classes = [IsAuthenticated]
+
+    def get(self, request):
+        """Get user's cart with all items."""
+        if not request.user.is_authenticated:
+            return Response(
+                {"error": "Authentication required"},
+                status=status.HTTP_401_UNAUTHORIZED,
+            )
+
+        # Get or create cart for user
+        cart, created = Cart.objects.get_or_create(user=request.user)
+        serializer = CartSerializer(cart)
+        return Response(serializer.data)
+
+    def post(self, request):
+        """Add a product to cart or update quantity."""
+        if not request.user.is_authenticated:
+            return Response(
+                {"error": "Authentication required"},
+                status=status.HTTP_401_UNAUTHORIZED,
+            )
+
+        # Support both product_id and productId for frontend compatibility
+        product_id = request.data.get("product_id") or request.data.get("productId")
+        quantity = request.data.get("quantity", 1)
+
+        if not product_id:
+            return Response(
+                {"error": "product_id is required"}, status=status.HTTP_400_BAD_REQUEST
+            )
+
+        try:
+            from decimal import Decimal
+
+            quantity = Decimal(str(quantity))
+            if quantity <= 0:
                 return Response(
-                    {"error": "Cannot update order status"},
+                    {"error": "Quantity must be greater than 0"},
                     status=status.HTTP_400_BAD_REQUEST,
                 )
-
-        except Order.DoesNotExist:
-            return Response(
-                {"error": "Order not found"}, status=status.HTTP_404_NOT_FOUND
-            )
-
+        except (ValueError, TypeError, Exception):
+            return Response(
+                {"error": "Invalid quantity"}, status=status.HTTP_400_BAD_REQUEST
+            )
+
+        try:
+            product = Product.objects.get(id=product_id)
+        except Product.DoesNotExist:
+            return Response(
+                {"error": "Product not found"}, status=status.HTTP_404_NOT_FOUND
+            )
+
+        # Get or create cart for user
+        cart, created = Cart.objects.get_or_create(user=request.user)
+
+        # Get or create cart item
+        cart_item, item_created = CartItem.objects.get_or_create(
+            cart=cart, product=product, defaults={"quantity": quantity}
+        )
+
+        if not item_created:
+            # Update quantity if item already exists
+            cart_item.quantity += quantity
+            cart_item.save()
+
+        serializer = CartItemSerializer(cart_item)
+        return Response(serializer.data, status=status.HTTP_201_CREATED)
+
+    def patch(self, request):
+        """Update cart item quantity."""
+        if not request.user.is_authenticated:
+            return Response(
+                {"error": "Authentication required"},
+                status=status.HTTP_401_UNAUTHORIZED,
+            )
+
+        # Support both product_id and productId for frontend compatibility
+        product_id = request.data.get("product_id") or request.data.get("productId")
+        quantity = request.data.get("quantity")
+
+        if not product_id or quantity is None:
+            return Response(
+                {"error": "product_id and quantity are required"},
+                status=status.HTTP_400_BAD_REQUEST,
+            )
+
+        try:
+            from decimal import Decimal
+
+            quantity = Decimal(str(quantity))
+            if quantity < 0:
+                return Response(
+                    {"error": "Quantity cannot be negative"},
+                    status=status.HTTP_400_BAD_REQUEST,
+                )
+        except (ValueError, TypeError, Exception):
+            return Response(
+                {"error": "Invalid quantity"}, status=status.HTTP_400_BAD_REQUEST
+            )
+
+        try:
+            cart = Cart.objects.get(user=request.user)
+            cart_item = CartItem.objects.get(cart=cart, product_id=product_id)
+
+            if quantity == 0:
+                # Remove item if quantity is 0
+                cart_item.delete()
+                return Response(
+                    {"message": "Item removed from cart"}, status=status.HTTP_200_OK
+                )
+            else:
+                # Update quantity
+                cart_item.quantity = quantity
+                cart_item.save()
+                serializer = CartItemSerializer(cart_item)
+                return Response(serializer.data)
+
+        except Cart.DoesNotExist:
+            return Response(
+                {"error": "Cart not found"}, status=status.HTTP_404_NOT_FOUND
+            )
+        except CartItem.DoesNotExist:
+            return Response(
+                {"error": "Item not in cart"}, status=status.HTTP_404_NOT_FOUND
+            )
+
+    def put(self, request):
+        """Update cart metadata (notes, delivery_fee, discount, is_home_delivery, delivery_date)."""
+        if not request.user.is_authenticated:
+            return Response(
+                {"error": "Authentication required"},
+                status=status.HTTP_401_UNAUTHORIZED,
+            )
+
+        try:
+            cart = Cart.objects.get(user=request.user)
+
+            # Update fields if provided
+            if "notes" in request.data:
+                cart.notes = request.data.get("notes", "")
+            if "delivery_date" in request.data:
+                delivery_date = request.data.get("delivery_date")
+                cart.delivery_date = delivery_date if delivery_date else None
+            if "discount" in request.data:
+                from decimal import Decimal
+
+                cart.discount = Decimal(str(request.data.get("discount", 0)))
+            if "delivery_fee" in request.data:
+                from decimal import Decimal
+
+                cart.delivery_fee = Decimal(str(request.data.get("delivery_fee", 0)))
+            if "is_home_delivery" in request.data:
+                cart.is_home_delivery = request.data.get("is_home_delivery", True)
+
+            # If recalculate_delivery is True, calculate delivery fee and type automatically
+            if request.data.get("recalculate_delivery", False):
+                self._calculate_delivery_type_and_fee(cart)
+
+            cart.save()
+            serializer = CartSerializer(cart)
+            return Response(serializer.data, status=status.HTTP_200_OK)
+
+        except Cart.DoesNotExist:
+            return Response(
+                {"error": "Cart not found"}, status=status.HTTP_404_NOT_FOUND
+            )
+        except Exception as e:
+            return Response({"error": str(e)}, status=status.HTTP_400_BAD_REQUEST)
+
+    def _calculate_delivery_type_and_fee(self, cart):
+        """
+        Calculate delivery type and fee automatically based on cart contents.
+        Implements the same logic as OrderAdmin.save_related method.
+        """
+        items = cart.items.all()
+
+        if not items.exists():
+            cart.is_home_delivery = True
+            cart.delivery_fee = 0
+            return
+
+        # Sausage category name
+        post_suitable_category = "Sausages and Marinated products"
+        # Check if ALL products are sausages (only sausages)
+        all_products_are_sausages = True
+        for item in items:
+            category_names = item.product.categories.values_list("name", flat=True)
+            if post_suitable_category not in [name.lower() for name in category_names]:
+                all_products_are_sausages = False
+                break
+
+        if all_products_are_sausages:
+            # ALL products are sausages, use post delivery
+            cart.is_home_delivery = False
+            if cart.sum_price > 220:
+                cart.delivery_fee = 0
+            else:
+                total_weight = sum(item.quantity for item in items)
+                if total_weight <= 2:
+                    cart.delivery_fee = 5
+                elif total_weight <= 10:
+                    cart.delivery_fee = 8
+                else:
+                    cart.delivery_fee = 15
+        else:
+            # Mixed products or no sausages, use home delivery
+            cart.is_home_delivery = True
+            cart.delivery_fee = 10
+
+    def delete(self, request):
+        """Remove a product from cart or clear entire cart."""
+        if not request.user.is_authenticated:
+            return Response(
+                {"error": "Authentication required"},
+                status=status.HTTP_401_UNAUTHORIZED,
+            )
+
+        # Support both product_id and productId for frontend compatibility
+        product_id = request.data.get("product_id") or request.data.get("productId")
+
+        try:
+            cart = Cart.objects.get(user=request.user)
+
+            if product_id:
+                # Remove specific item
+                cart_item = CartItem.objects.get(cart=cart, product_id=product_id)
+                cart_item.delete()
+                return Response(
+                    {"message": "Product removed from cart"}, status=status.HTTP_200_OK
+                )
+            else:
+                # Clear entire cart
+                cart.items.all().delete()
+                return Response({"message": "Cart cleared"}, status=status.HTTP_200_OK)
+
+        except Cart.DoesNotExist:
+            return Response(
+                {"error": "Cart not found"}, status=status.HTTP_404_NOT_FOUND
+            )
+        except CartItem.DoesNotExist:
+            return Response(
+                {"error": "Product not in cart"}, status=status.HTTP_404_NOT_FOUND
+            )
 
 class UserOrdersView(APIView):
     """View for loading past orders of a specific user (admin functionality)."""
@@ -1133,31 +1092,6 @@
             )
         except Exception as e:
             return Response({"error": str(e)}, status=status.HTTP_400_BAD_REQUEST)
-=======
-        # Validate quantity
-        if quantity <= 0:
-            return Response(
-                {"error": "Quantity must be greater than 0"},
-                status=status.HTTP_400_BAD_REQUEST,
-            )
-
-        # Use the safe method that handles duplicates by merging quantities
-        item = order.add_item_safely(product, quantity)
-        serializer = OrderItemSerializer(item)
-        return Response(serializer.data, status=status.HTTP_201_CREATED)
-
-    @transaction.atomic
-    def delete(self, request, order_id, item_id):
-        """Remove an item from an order."""
-        try:
-            order = Order.objects.get(id=order_id, customer=request.user)
-            item = OrderItem.objects.get(id=item_id, order=order)
-            item.delete()
-            return Response(status=status.HTTP_204_NO_CONTENT)
-        except (Order.DoesNotExist, OrderItem.DoesNotExist):
-            return Response(
-                {"error": "Order or item not found"}, status=status.HTTP_404_NOT_FOUND
-            )
 
 
 class PresignedUploadView(APIView):
@@ -1323,68 +1257,11 @@
         if not validate_image_size(image_file.size):
             max_size_mb = settings.MAX_IMAGE_SIZE / (1024 * 1024)
             return Response(
-                {"error": f"File size exceeds maximum allowed size of {max_size_mb}MB"},
-                status=status.HTTP_400_BAD_REQUEST,
-            )
-        
-        # Get optional parameters
-        product_id = request.data.get('product_id')
-        if product_id:
-            try:
-                product_id = int(product_id)
-                # Validate product exists
-                Product.objects.get(id=product_id)
-            except (ValueError, Product.DoesNotExist):
-                return Response(
-                    {"error": "Invalid product_id"},
-                    status=status.HTTP_400_BAD_REQUEST,
-                )
-        else:
-            product_id = None
-        
-        # Get compression parameters
-        try:
-            max_width = int(request.data.get('max_width', 1920))
-            max_height = int(request.data.get('max_height', 1920))
-            quality = int(request.data.get('quality', 85))
-            
-            # Validate quality range
-            if quality < 1 or quality > 100:
-                return Response(
-                    {"error": "Quality must be between 1 and 100"},
-                    status=status.HTTP_400_BAD_REQUEST,
-                )
-        except ValueError:
-            return Response(
-                {"error": "Invalid compression parameters. max_width, max_height, and quality must be integers."},
-                status=status.HTTP_400_BAD_REQUEST,
-            )
-        
-        try:
-            # Read file content
-            image_file.seek(0)
-            file_content = image_file.read()
-            
-            # Compress and upload to R2
-            upload_result = upload_compressed_image_to_r2(
-                file_content,
-                filename,
-                product_id=product_id,
-                max_width=max_width,
-                max_height=max_height,
-                quality=quality,
-            )
-            
-            return Response(upload_result, status=status.HTTP_201_CREATED)
-        
-        except ValueError as e:
-            return Response(
-                {"error": str(e)},
-                status=status.HTTP_400_BAD_REQUEST,
+                {"message": "Stock updated successfully."}, status=status.HTTP_200_OK
+            )
+        except Stock.DoesNotExist:
+            return Response(
+                {"error": "Product not found."}, status=status.HTTP_404_NOT_FOUND
             )
         except Exception as e:
-            return Response(
-                {"error": f"Failed to upload image: {str(e)}"},
-                status=status.HTTP_500_INTERNAL_SERVER_ERROR,
-            )
->>>>>>> 239f6bbd
+            return Response({"error": str(e)}, status=status.HTTP_400_BAD_REQUEST)