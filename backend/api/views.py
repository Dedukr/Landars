--- conflicted
+++ resolved
@@ -2,15 +2,9 @@
 from rest_framework.response import Response
 from rest_framework.views import APIView
 
-from .models import Order  # Adjust import path
-<<<<<<< HEAD
-from .models import Product, ProductCategory, Stock
-from .serializers import CategorySerializer, ProductSerializer
-=======
-from .models import Product
-from .serializers import ProductSerializer
+from .models import Product, ProductCategory, Order
+from .serializers import ProductSerializer, CategorySerializer
 
->>>>>>> 5e657cb8
 
 # @staff_member_required
 # def order_invoice_pdf(request, pk):
@@ -149,17 +143,17 @@
         return Response(serializer.data)
 
 
-class StockUpdateView(APIView):
-    def patch(self, request, product_id):
-        """Update stock for a specific product."""
-        try:
-            stock = Stock.objects.get(product_id=product_id)
-            stock.quantity += int(request.data.get("quantity", 0))
-            stock.save()
-            return Response(
-                {"message": "Stock updated successfully."}, status=status.HTTP_200_OK
-            )
-        except Stock.DoesNotExist:
-            return Response(
-                {"error": "Product not found."}, status=status.HTTP_404_NOT_FOUND
-            )+# class StockUpdateView(APIView):
+#     def patch(self, request, product_id):
+#         """Update stock for a specific product."""
+#         try:
+#             stock = Stock.objects.get(product_id=product_id)
+#             stock.quantity += int(request.data.get("quantity", 0))
+#             stock.save()
+#             return Response(
+#                 {"message": "Stock updated successfully."}, status=status.HTTP_200_OK
+#             )
+#         except Stock.DoesNotExist:
+#             return Response(
+#                 {"error": "Product not found."}, status=status.HTTP_404_NOT_FOUND
+#             )