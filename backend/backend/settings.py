--- conflicted
+++ resolved
@@ -33,11 +33,7 @@
 # SECURITY WARNING: don't run with debug turned on in production!
 DEBUG = os.getenv("DEBUG", "True") == "True"
 
-# Allow all hosts in development to avoid DisallowedHost behind proxies/rewrites
-if DEBUG:
-    ALLOWED_HOSTS = ["*"]
-else:
-    ALLOWED_HOSTS = os.getenv("ALLOWED_HOSTS", "localhost").split(",")
+ALLOWED_HOSTS = os.getenv("ALLOWED_HOSTS", "localhost").split(",")
 
 # Proxy settings for HTTPS behind reverse proxy
 SECURE_PROXY_SSL_HEADER = ("HTTP_X_FORWARDED_PROTO", "https")
@@ -308,11 +304,7 @@
 DEFAULT_AUTO_FIELD = "django.db.models.BigAutoField"
 
 
-<<<<<<< HEAD
 # AWS Configuration
-=======
-# AWS S3 Configuration (for invoices and other files)
->>>>>>> 239f6bbd
 
 AWS_ACCESS_KEY_ID = os.getenv("AWS_ACCESS_KEY_ID")
 AWS_SECRET_ACCESS_KEY = os.getenv("AWS_SECRET_ACCESS_KEY")
